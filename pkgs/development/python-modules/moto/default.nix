{ buildPythonPackage, fetchPypi, jinja2, werkzeug, flask
, requests, pytz, backports_tempfile, cookies, jsondiff, botocore, aws-xray-sdk, docker, responses
, six, boto, httpretty, xmltodict, nose, sure, boto3, freezegun, dateutil, mock, pyaml, python-jose }:

buildPythonPackage rec {
  pname = "moto";
<<<<<<< HEAD
  version = "1.3.4";

  src = fetchPypi {
    inherit pname version;
    sha256 = "7c86d1c3bd6362954afaded735354c11afd22037eb6736152f057a1bff0c8868";
=======
  version = "1.3.5";

  src = fetchPypi {
    inherit pname version;
    sha256 = "52426f2567e51ba73fdc7c7d617236b7e7918dca2421caabe13e5290942b53d8";
>>>>>>> 9a56eee0
  };

  postPatch = ''
    # dateutil upper bound was just to keep compatibility with Python 2.6
    # see https://github.com/spulec/moto/pull/1519 and https://github.com/boto/botocore/pull/1402
    # regarding aws-xray-sdk: https://github.com/spulec/moto/commit/31eac49e1555c5345021a252cb0c95043197ea16
    substituteInPlace setup.py \
      --replace "python-dateutil<2.7.0" "python-dateutil<3.0.0" \
      --replace "aws-xray-sdk<0.96," "aws-xray-sdk" \
      --replace "jsondiff==1.1.1" "jsondiff>=1.1.1"
  '';

  propagatedBuildInputs = [
    aws-xray-sdk
    boto
    boto3
    dateutil
    flask
    httpretty
    jinja2
    pytz
    werkzeug
    requests
    six
    xmltodict
    mock
    pyaml
    backports_tempfile
    cookies
    jsondiff
    botocore
    docker
    responses
    python-jose
  ];

  checkInputs = [ boto3 nose sure freezegun ];

  checkPhase = "nosetests";

  # TODO: make this true; I think lots of the tests want network access but we can probably run the others
  doCheck = false;
}<|MERGE_RESOLUTION|>--- conflicted
+++ resolved
@@ -4,19 +4,11 @@
 
 buildPythonPackage rec {
   pname = "moto";
-<<<<<<< HEAD
-  version = "1.3.4";
-
-  src = fetchPypi {
-    inherit pname version;
-    sha256 = "7c86d1c3bd6362954afaded735354c11afd22037eb6736152f057a1bff0c8868";
-=======
   version = "1.3.5";
 
   src = fetchPypi {
     inherit pname version;
     sha256 = "52426f2567e51ba73fdc7c7d617236b7e7918dca2421caabe13e5290942b53d8";
->>>>>>> 9a56eee0
   };
 
   postPatch = ''
