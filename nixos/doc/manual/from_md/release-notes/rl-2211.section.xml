--- conflicted
+++ resolved
@@ -216,12 +216,14 @@
       </listitem>
       <listitem>
         <para>
-<<<<<<< HEAD
           <literal>bsp-layout</literal> no longer uses the command
           <literal>cycle</literal> to switch to other window layouts, as
           it got replaced by the commands <literal>previous</literal>
           and <literal>next</literal>.
-=======
+        </para>
+      </listitem>
+      <listitem>
+        <para>
           The Barco ClickShare driver/client package
           <literal>pkgs.clickshare-csc1</literal> and the option
           <literal>programs.clickshare-csc1.enable</literal> have been
@@ -231,7 +233,6 @@
           <link xlink:href="https://www.barco.com/de/support/knowledge-base/4380-can-i-use-linux-os-with-clickshare-base-units">According
           to Barco</link> many of their base unit models can be used
           with Google Chrome and the Google Cast extension.
->>>>>>> ab5015e8
         </para>
       </listitem>
       <listitem>
