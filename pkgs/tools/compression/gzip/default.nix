--- conflicted
+++ resolved
@@ -10,13 +10,11 @@
 
   enableParallelBuilding = true;
 
-<<<<<<< HEAD
   buildInputs = [ xz.bin ];
-=======
+
   preConfigure = if stdenv.isCygwin then ''
     sed -i lib/fpending.h -e 's,include <stdio_ext.h>,,'
   '' else null;
->>>>>>> 33373d93
 
   # In stdenv-linux, prevent a dependency on bootstrap-tools.
   makeFlags = "SHELL=/bin/sh GREP=grep";
