--- conflicted
+++ resolved
@@ -7,13 +7,8 @@
 }:
 
 stdenv.mkDerivation rec {
-<<<<<<< HEAD
   pname = "slurm";
-  version = "19.05.1.2";
-=======
-  name = "slurm-${version}";
   version = "19.05.2.1";
->>>>>>> c68f58d9
 
   # N.B. We use github release tags instead of https://www.schedmd.com/downloads.php
   # because the latter does not keep older releases.
@@ -21,13 +16,8 @@
     owner = "SchedMD";
     repo = "slurm";
     # The release tags use - instead of .
-<<<<<<< HEAD
-    rev = "${builtins.replaceStrings ["."] ["-"] "${pname}-${version}"}";
-    sha256 = "1r2hxfshz929fcys90rmnj8s7f204q364m6bazhiy8hhm3bsf42k";
-=======
-    rev = "${builtins.replaceStrings ["."] ["-"] name}";
+    rev = "${pname}-${builtins.replaceStrings ["."] ["-"] version}";
     sha256 = "1k19z0qyjr6nwqxv93wbnnhy498788rc4fl9zyf0smc5yq1zbjir";
->>>>>>> c68f58d9
   };
 
   outputs = [ "out" "dev" ];
