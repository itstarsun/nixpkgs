{ config, lib, pkgs, ... }:

with lib;

let

  inherit (pkgs) cups cups-pk-helper cups_filters gutenprint;

  cfg = config.services.printing;

  avahiEnabled = config.services.avahi.enable;
  polkitEnabled = config.security.polkit.enable;

  additionalBackends = pkgs.runCommand "additional-cups-backends" { }
    ''
      mkdir -p $out
      if [ ! -e ${cups.out}/lib/cups/backend/smb ]; then
        mkdir -p $out/lib/cups/backend
        ln -sv ${pkgs.samba}/bin/smbspool $out/lib/cups/backend/smb
      fi

      # Provide support for printing via HTTPS.
      if [ ! -e ${cups.out}/lib/cups/backend/https ]; then
        mkdir -p $out/lib/cups/backend
        ln -sv ${cups.out}/lib/cups/backend/ipp $out/lib/cups/backend/https
      fi
    '';

  # Here we can enable additional backends, filters, etc. that are not
  # part of CUPS itself, e.g. the SMB backend is part of Samba.  Since
  # we can't update ${cups.out}/lib/cups itself, we create a symlink tree
  # here and add the additional programs.  The ServerBin directive in
  # cupsd.conf tells cupsd to use this tree.
  bindir = pkgs.buildEnv {
    name = "cups-progs";
    paths =
      [ cups additionalBackends cups_filters pkgs.ghostscript ]
      ++ optional cfg.gutenprint gutenprint
      ++ cfg.drivers;
    pathsToLink = [ "/lib/cups" "/share/cups" "/bin" ];
    postBuild = cfg.bindirCmds;
    ignoreCollisions = true;
  };

  writeConf = name: text: pkgs.writeTextFile {
    inherit name text;
    destination = "/etc/cups/${name}";
  };

  cupsFilesFile = writeConf "cups-files.conf" ''
    SystemGroup root wheel

    ServerBin ${bindir}/lib/cups
    DataDir ${bindir}/share/cups

    AccessLog syslog
    ErrorLog syslog
    PageLog syslog

    TempDir ${cfg.tempDir}

    # User and group used to run external programs, including
    # those that actually send the job to the printer.  Note that
    # Udev sets the group of printer devices to `lp', so we want
    # these programs to run as `lp' as well.
    User cups
    Group lp

    ${cfg.extraFilesConf}
  '';

  cupsdFile = writeConf "cupsd.conf" ''
    ${concatMapStrings (addr: ''
      Listen ${addr}
    '') cfg.listenAddresses}
    Listen /var/run/cups/cups.sock

    SetEnv PATH ${bindir}/lib/cups/filter:${bindir}/bin

    DefaultShared ${if cfg.defaultShared then "Yes" else "No"}

    Browsing ${if cfg.browsing then "Yes" else "No"}

    WebInterface ${if cfg.webInterface then "Yes" else "No"}

    ${cfg.extraConf}
  '';

  browsedFile = writeConf "cups-browsed.conf" cfg.browsedConf;

  rootdir = pkgs.buildEnv {
    name = "cups-progs";
    paths = [
      cupsFilesFile
      cupsdFile
      (writeConf "client.conf" cfg.clientConf)
      (writeConf "snmp.conf" cfg.snmpConf)
    ] ++ optional avahiEnabled browsedFile
      ++ optional cfg.gutenprint gutenprint
      ++ cfg.drivers;
    pathsToLink = [ "/etc/cups" ];
    ignoreCollisions = true;
  };

in

{

  ###### interface

  options = {
    services.printing = {

      enable = mkOption {
        type = types.bool;
        default = false;
        description = ''
          Whether to enable printing support through the CUPS daemon.
        '';
      };

      listenAddresses = mkOption {
        type = types.listOf types.str;
        default = [ "127.0.0.1:631" ];
        example = [ "*:631" ];
        description = ''
          A list of addresses and ports on which to listen.
        '';
      };

      bindirCmds = mkOption {
        type = types.lines;
        internal = true;
        default = "";
        description = ''
          Additional commands executed while creating the directory
          containing the CUPS server binaries.
        '';
      };

      defaultShared = mkOption {
        type = types.bool;
        default = false;
        description = ''
          Specifies whether local printers are shared by default.
        '';
      };

      browsing = mkOption {
        type = types.bool;
        default = false;
        description = ''
          Specifies whether shared printers are advertised.
        '';
      };

      webInterface = mkOption {
        type = types.bool;
        default = true;
        description = ''
          Specifies whether the web interface is enabled.
        '';
      };

      extraFilesConf = mkOption {
        type = types.lines;
        default = "";
        description = ''
          Extra contents of the configuration file of the CUPS daemon
          (<filename>cups-files.conf</filename>).
        '';
      };

      extraConf = mkOption {
        type = types.lines;
        default = "";
        example =
          ''
            BrowsePoll cups.example.com
            LogLevel debug
          '';
        description = ''
          Extra contents of the configuration file of the CUPS daemon
          (<filename>cupsd.conf</filename>).
        '';
      };

      clientConf = mkOption {
        type = types.lines;
        default = "";
        example =
          ''
            ServerName server.example.com
            Encryption Never
          '';
        description = ''
          The contents of the client configuration.
          (<filename>client.conf</filename>)
        '';
      };

      browsedConf = mkOption {
        type = types.lines;
        default = "";
        example =
          ''
            BrowsePoll cups.example.com
          '';
        description = ''
          The contents of the configuration. file of the CUPS Browsed daemon
          (<filename>cups-browsed.conf</filename>)
        '';
      };

      snmpConf = mkOption {
        type = types.lines;
        default = ''
          Address @LOCAL
        '';
        description = ''
          The contents of <filename>/etc/cups/snmp.conf</filename>. See "man
          cups-snmp.conf" for a complete description.
        '';
      };

      gutenprint = mkOption {
        type = types.bool;
        default = false;
        description = ''
          Whether to enable Gutenprint drivers for CUPS. This includes auto-updating
          Gutenprint PPD files.
        '';
      };

      drivers = mkOption {
        type = types.listOf types.path;
        default = [];
        example = literalExample "[ pkgs.splix ]";
        description = ''
          CUPS drivers to use. Drivers provided by CUPS, cups-filters, Ghostscript
          and Samba are added unconditionally.
        '';
      };

      tempDir = mkOption {
        type = types.path;
        default = "/tmp";
        example = "/tmp/cups";
        description = ''
          CUPSd temporary directory.
        '';
      };
    };

  };


  ###### implementation

  config = mkIf config.services.printing.enable {

    users.extraUsers = singleton
      { name = "cups";
        uid = config.ids.uids.cups;
        group = "lp";
        description = "CUPS printing services";
      };

    environment.systemPackages = [ cups ] ++ optional polkitEnabled cups-pk-helper;
    environment.etc."cups".source = "/var/lib/cups";

    services.dbus.packages = [ cups ] ++ optional polkitEnabled cups-pk-helper;

    # Cups uses libusb to talk to printers, and does not use the
    # linux kernel driver. If the driver is not in a black list, it
    # gets loaded, and then cups cannot access the printers.
    boot.blacklistedKernelModules = [ "usblp" ];

    systemd.packages = [ cups ];

    systemd.services.cups =
      { wantedBy = [ "multi-user.target" ];
        wants = [ "network.target" ];
        after = [ "network.target" ];

        path = [ cups ];

        preStart =
          ''
            mkdir -m 0700 -p /var/cache/cups
            mkdir -m 0700 -p /var/spool/cups
            mkdir -m 0755 -p ${cfg.tempDir}

            mkdir -m 0755 -p /var/lib/cups
            # Backwards compatibility
            if [ ! -L /etc/cups ]; then
              mv /etc/cups/* /var/lib/cups
              rmdir /etc/cups
              ln -s /var/lib/cups /etc/cups
            fi
            # First, clean existing symlinks
            if [ -n "$(ls /var/lib/cups)" ]; then
              for i in /var/lib/cups/*; do
                [ -L "$i" ] && rm "$i"
              done
            fi
            # Then, populate it with static files
            cd ${rootdir}/etc/cups
            for i in *; do
              [ ! -e "/var/lib/cups/$i" ] && ln -s "${rootdir}/etc/cups/$i" "/var/lib/cups/$i"
            done
            ${optionalString cfg.gutenprint ''
<<<<<<< HEAD
              ${gutenprint}/bin/cups-genppdupdate
=======
              ${gutenprint}/bin/cups-genppdupdate -p /etc/cups/ppd
>>>>>>> 0ee75214
            ''}
          '';
      };

    systemd.services.cups-browsed = mkIf avahiEnabled
      { description = "CUPS Remote Printer Discovery";

        wantedBy = [ "multi-user.target" ];
        wants = [ "cups.service" "avahi-daemon.service" ];
        bindsTo = [ "cups.service" "avahi-daemon.service" ];
        partOf = [ "cups.service" "avahi-daemon.service" ];
        after = [ "cups.service" "avahi-daemon.service" ];

        path = [ cups ];

        serviceConfig.ExecStart = "${cups_filters}/bin/cups-browsed";

        restartTriggers = [ browsedFile ];
      };

    services.printing.extraConf =
      ''
        LogLevel info

        DefaultAuthType Basic

        <Location />
          Order allow,deny
          Allow localhost
        </Location>

        <Location /admin>
          Order allow,deny
          Allow localhost
        </Location>

        <Location /admin/conf>
          AuthType Basic
          Require user @SYSTEM
          Order allow,deny
          Allow localhost
        </Location>

        <Policy default>
          <Limit Send-Document Send-URI Hold-Job Release-Job Restart-Job Purge-Jobs Set-Job-Attributes Create-Job-Subscription Renew-Subscription Cancel-Subscription Get-Notifications Reprocess-Job Cancel-Current-Job Suspend-Current-Job Resume-Job CUPS-Move-Job>
            Require user @OWNER @SYSTEM
            Order deny,allow
          </Limit>

          <Limit Pause-Printer Resume-Printer Set-Printer-Attributes Enable-Printer Disable-Printer Pause-Printer-After-Current-Job Hold-New-Jobs Release-Held-New-Jobs Deactivate-Printer Activate-Printer Restart-Printer Shutdown-Printer Startup-Printer Promote-Job Schedule-Job-After CUPS-Add-Printer CUPS-Delete-Printer CUPS-Add-Class CUPS-Delete-Class CUPS-Accept-Jobs CUPS-Reject-Jobs CUPS-Set-Default>
            AuthType Basic
            Require user @SYSTEM
            Order deny,allow
          </Limit>

          <Limit Cancel-Job CUPS-Authenticate-Job>
            Require user @OWNER @SYSTEM
            Order deny,allow
          </Limit>

          <Limit All>
            Order deny,allow
          </Limit>
        </Policy>
      '';

    security.pam.services.cups = {};

  };
}<|MERGE_RESOLUTION|>--- conflicted
+++ resolved
@@ -310,11 +310,7 @@
               [ ! -e "/var/lib/cups/$i" ] && ln -s "${rootdir}/etc/cups/$i" "/var/lib/cups/$i"
             done
             ${optionalString cfg.gutenprint ''
-<<<<<<< HEAD
-              ${gutenprint}/bin/cups-genppdupdate
-=======
               ${gutenprint}/bin/cups-genppdupdate -p /etc/cups/ppd
->>>>>>> 0ee75214
             ''}
           '';
       };
