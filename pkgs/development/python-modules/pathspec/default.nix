{ lib
, buildPythonPackage
, fetchPypi
}:

buildPythonPackage rec {
  pname   = "pathspec";
  version = "0.9.0";

  src = fetchPypi {
    inherit pname version;
<<<<<<< HEAD
    sha256 = "e564499435a2673d586f6b2130bb5b95f04a3ba06f81b8f895b651a3c76aabb1";
=======
    sha256 = "sha256-5WRJlDWiZz1Yb2shMLtblfBKO6Bvgbj4lbZRo8dqq7E=";
>>>>>>> e622dd1c
  };

  meta = {
    description = "Utility library for gitignore-style pattern matching of file paths";
    homepage = "https://github.com/cpburnz/python-path-specification";
    license = lib.licenses.mpl20;
    maintainers = with lib.maintainers; [ copumpkin ];
  };
}<|MERGE_RESOLUTION|>--- conflicted
+++ resolved
@@ -9,11 +9,7 @@
 
   src = fetchPypi {
     inherit pname version;
-<<<<<<< HEAD
-    sha256 = "e564499435a2673d586f6b2130bb5b95f04a3ba06f81b8f895b651a3c76aabb1";
-=======
     sha256 = "sha256-5WRJlDWiZz1Yb2shMLtblfBKO6Bvgbj4lbZRo8dqq7E=";
->>>>>>> e622dd1c
   };
 
   meta = {
