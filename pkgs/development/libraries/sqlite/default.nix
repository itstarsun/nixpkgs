--- conflicted
+++ resolved
@@ -10,13 +10,8 @@
 in
 
 stdenv.mkDerivation rec {
-<<<<<<< HEAD
-  pname = "sqlite";
+  pname = "sqlite${optionalString interactive "-interactive"}";
   version = "3.38.0";
-=======
-  pname = "sqlite${optionalString interactive "-interactive"}";
-  version = "3.37.2";
->>>>>>> 3135db28
 
   # nixpkgs-update: no auto update
   # NB! Make sure to update ./tools.nix src (in the same directory).
