--- conflicted
+++ resolved
@@ -124,11 +124,8 @@
     mpd = 50;
     clamav = 51;
     fprot = 52;
-<<<<<<< HEAD
+    wwwrun = 54;
     adm = 55;
-=======
-    wwwrun = 54;
->>>>>>> 16713db4
 
     # When adding a gid, make sure it doesn't match an existing uid.
 
