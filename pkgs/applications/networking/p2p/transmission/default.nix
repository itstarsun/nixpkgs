--- conflicted
+++ resolved
@@ -1,10 +1,5 @@
-<<<<<<< HEAD
-{ stdenv, fetchurl, fetchpatch, pkgconfig, intltool, file, wrapGAppsHook
+{ stdenv, fetchurl, pkgconfig, intltool, file, wrapGAppsHook
 , openssl, curl, libevent, inotify-tools, systemd, zlib, hicolor-icon-theme
-=======
-{ stdenv, fetchurl, pkgconfig, intltool, file, wrapGAppsHook
-, openssl, curl, libevent, inotify-tools, systemd, zlib
->>>>>>> 6c72782d
 , enableGTK3 ? false, gtk3
 , enableSystemd ? stdenv.isLinux
 , enableDaemon ? true
