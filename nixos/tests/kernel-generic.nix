--- conflicted
+++ resolved
@@ -27,29 +27,18 @@
   packages = pkgs.linuxKernel.packages;
 in
 with pkgs; {
-<<<<<<< HEAD
   linux_4_4 = makeKernelTest "4.4" packages.linux_4_4;
   linux_4_9 = makeKernelTest "4.9" packages.linux_4_9;
   linux_4_14 = makeKernelTest "4.14" packages.linux_4_14;
   linux_4_19 = makeKernelTest "4.19" packages.linux_4_19;
   linux_5_4 = makeKernelTest "5.4" packages.linux_5_4;
   linux_5_10 = makeKernelTest "5.10" packages.linux_5_10;
-  linux_5_12 = makeKernelTest "5.12" packages.linux_5_12;
   linux_5_13 = makeKernelTest "5.13" packages.linux_5_13;
-=======
-  linux_4_4 = makeKernelTest "4.4" linuxPackages_4_4;
-  linux_4_9 = makeKernelTest "4.9" linuxPackages_4_9;
-  linux_4_14 = makeKernelTest "4.14" linuxPackages_4_14;
-  linux_4_19 = makeKernelTest "4.19" linuxPackages_4_19;
-  linux_5_4 = makeKernelTest "5.4" linuxPackages_5_4;
-  linux_5_10 = makeKernelTest "5.10" linuxPackages_5_10;
-  linux_5_13 = makeKernelTest "5.13" linuxPackages_5_13;
->>>>>>> 83e0efe6
 
-  linux_hardened_4_14 = makeKernelTest "4.14" linuxPackages_4_14_hardened;
-  linux_hardened_4_19 = makeKernelTest "4.19" linuxPackages_4_19_hardened;
-  linux_hardened_5_4 = makeKernelTest "5.4" linuxPackages_5_4_hardened;
-  linux_hardened_5_10 = makeKernelTest "5.10" linuxPackages_5_10_hardened;
+  linux_hardened_4_14 = makeKernelTest "4.14" packages.linux_4_14_hardened;
+  linux_hardened_4_19 = makeKernelTest "4.19" packages.linux_4_19_hardened;
+  linux_hardened_5_4 = makeKernelTest "5.4" packages.linux_5_4_hardened;
+  linux_hardened_5_10 = makeKernelTest "5.10" packages.linux_5_10_hardened;
 
   linux_testing = makeKernelTest "testing" linuxPackages_testing;
 }