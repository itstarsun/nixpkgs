--- conflicted
+++ resolved
@@ -1,8 +1,4 @@
-<<<<<<< HEAD
-{ stdenv, fetchgit , boost, libX11, libGLU, libGL, liblo, libjack2, ladspaH, lv2, pkgconfig, rubberband, libsndfile, fftwFloat, libsamplerate }:
-=======
 { stdenv, fetchgit , boost, libX11, libGL, liblo, libjack2, ladspaH, lv2, pkgconfig, rubberband, libsndfile, fftwFloat, libsamplerate }:
->>>>>>> ceb3f864
 
 stdenv.mkDerivation {
   pname = "zam-plugins";
@@ -16,11 +12,7 @@
   };
 
   nativeBuildInputs = [ pkgconfig ];
-<<<<<<< HEAD
-  buildInputs = [ boost libX11 libGLU libGL liblo libjack2 ladspaH lv2 rubberband libsndfile fftwFloat libsamplerate ];
-=======
   buildInputs = [ boost libX11 libGL liblo libjack2 ladspaH lv2 rubberband libsndfile fftwFloat libsamplerate ];
->>>>>>> ceb3f864
 
   postPatch = ''
     patchShebangs ./dpf/utils/generate-ttl.sh
