--- conflicted
+++ resolved
@@ -5,35 +5,18 @@
   /* Basic list of packages to cross-build */
   basicCrossDrv = {
     gccCrossStageFinal = nativePlatforms;
-<<<<<<< HEAD
     bison.crossDrv = nativePlatforms;
     busybox.crossDrv = nativePlatforms;
     coreutils.crossDrv = nativePlatforms;
     dropbear.crossDrv = nativePlatforms;
     tigervnc.crossDrv = nativePlatforms;
-    #openoffice.crossDrv = nativePlatforms;
     wxGTK.crossDrv = nativePlatforms;
-=======
-    bison.hostDrv = nativePlatforms;
-    busybox.hostDrv = nativePlatforms;
-    coreutils.hostDrv = nativePlatforms;
-    dropbear.hostDrv = nativePlatforms;
-    tigervnc.hostDrv = nativePlatforms;
-    wxGTK.hostDrv = nativePlatforms;
->>>>>>> 1a52c765
     #firefox = nativePlatforms;
     xorg = {
       #xorgserver.crossDrv = nativePlatforms;
     };
-<<<<<<< HEAD
     nixUnstable.crossDrv = nativePlatforms;
-    linuxPackages_3_3.kernel.crossDrv = linux;
     linuxPackages_3_4.kernel.crossDrv = linux;
-    linuxPackages_3_6.kernel.crossDrv = linux;
-=======
-    nixUnstable.hostDrv = nativePlatforms;
-    linuxPackages_3_4.kernel.hostDrv = linux;
->>>>>>> 1a52c765
   };
 
   /* Basic list of packages to be natively built,
@@ -50,7 +33,7 @@
 /* Test some cross builds to the Sheevaplug */
 let
   crossSystem = {
-    config = "armv5tel-unknown-linux-gnueabi";  
+    config = "armv5tel-unknown-linux-gnueabi";
     bigEndian = false;
     arch = "arm";
     float = "soft";
@@ -71,7 +54,7 @@
 /* Test some cross builds to the Sheevaplug - uclibc*/
 let
   crossSystem = {
-    config = "armv5tel-unknown-linux-gnueabi";  
+    config = "armv5tel-unknown-linux-gnueabi";
     bigEndian = false;
     arch = "arm";
     float = "soft";
@@ -100,7 +83,7 @@
 /* Test some cross builds to the mipsel */
 let
   crossSystem = {
-    config = "mipsel-unknown-linux";  
+    config = "mipsel-unknown-linux";
     bigEndian = false;
     arch = "mips";
     float = "soft";
@@ -134,7 +117,7 @@
 /* Test some cross builds to the ultrasparc */
 let
   crossSystem = {
-    config = "sparc64-unknown-linux";  
+    config = "sparc64-unknown-linux";
     bigEndian = true;
     arch = "sparc64";
     float = "hard";
@@ -250,7 +233,7 @@
 /* Linux on the fuloong */
 let
   crossSystem = {
-    config = "mips64el-unknown-linux";  
+    config = "mips64el-unknown-linux";
     bigEndian = false;
     arch = "mips";
     float = "hard";
@@ -288,7 +271,7 @@
 /* Linux on the Ben Nanonote */
 let
   crossSystem = {
-    config = "mipsel-unknown-linux";  
+    config = "mipsel-unknown-linux";
     bigEndian = false;
     arch = "mips";
     float = "soft";
