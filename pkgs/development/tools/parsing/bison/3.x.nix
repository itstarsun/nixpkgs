--- conflicted
+++ resolved
@@ -5,11 +5,7 @@
 
   src = fetchurl {
     url = "mirror://gnu/bison/${name}.tar.gz";
-<<<<<<< HEAD
-    sha256 = "1ll22hcfslyl9n3pgvvphzdp18w9cyic8m0qimfnb8mrs1syrdz5";
-=======
     sha256 = "1vc17y6242jlwp0gdj7wsim3nvc1ws7q3j0v3065nz8g9hd9vwnd";
->>>>>>> 9f735bdf
   };
 
   nativeBuildInputs = [ m4 perl ] ++ stdenv.lib.optionals doCheck [ flex ];
