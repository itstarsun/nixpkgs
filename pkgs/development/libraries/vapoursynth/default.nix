{ stdenv, fetchFromGitHub, pkgconfig, autoreconfHook,
  zimg, libass, yasm, python3, libiconv, ApplicationServices,
  ocrSupport ?  false, tesseract,
  imwriSupport? true,  imagemagick7
}:

assert ocrSupport   -> tesseract != null;
assert imwriSupport -> imagemagick7 != null;

with stdenv.lib;

stdenv.mkDerivation rec {
  name = "vapoursynth-${version}";
  version = "R38";

  src = fetchFromGitHub {
    owner  = "vapoursynth";
    repo   = "vapoursynth";
    rev    = version;
    sha256 = "0nabl6949s7awy7rnr4ck52v50xr0hwr280fyzsqixgp8w369jn0";
  };

<<<<<<< HEAD
  nativeBuildInputs = [ pkgconfig ];
  buildInputs = [
    autoreconfHook
=======
  nativeBuildInputs = [ pkgconfig autoreconfHook ];
  buildInputs = [
>>>>>>> 4e22e88b
    zimg libass tesseract yasm
    (python3.withPackages (ps: with ps; [ sphinx cython ]))
  ] ++ optionals stdenv.isDarwin [ libiconv ApplicationServices ]
    ++ optional ocrSupport   tesseract
    ++ optional imwriSupport imagemagick7;

  configureFlags = [
    "--disable-static"
    (optionalString (!ocrSupport)   "--disable-ocr")
    (optionalString (!imwriSupport) "--disable-imwri")
  ];

  meta = with stdenv.lib; {
    description = "A video processing framework with the future in mind";
    homepage    = http://www.vapoursynth.com/;
    license     = licenses.lgpl21;
    platforms   = platforms.unix;
    maintainers = with maintainers; [ rnhmjoj ];
  };

}<|MERGE_RESOLUTION|>--- conflicted
+++ resolved
@@ -20,14 +20,8 @@
     sha256 = "0nabl6949s7awy7rnr4ck52v50xr0hwr280fyzsqixgp8w369jn0";
   };
 
-<<<<<<< HEAD
-  nativeBuildInputs = [ pkgconfig ];
-  buildInputs = [
-    autoreconfHook
-=======
   nativeBuildInputs = [ pkgconfig autoreconfHook ];
   buildInputs = [
->>>>>>> 4e22e88b
     zimg libass tesseract yasm
     (python3.withPackages (ps: with ps; [ sphinx cython ]))
   ] ++ optionals stdenv.isDarwin [ libiconv ApplicationServices ]
