--- conflicted
+++ resolved
@@ -245,7 +245,6 @@
       RuntimeDirectory and tmpfiles.
     </para>
    </listitem>
-<<<<<<< HEAD
    <listitem>
     <para>
       With the upgrade to systemd version 242 the <literal>systemd-timesyncd</literal>
@@ -260,8 +259,6 @@
       (<literal>/var/lib/systemd/timesync</literal>), if required.
     </para>
   </listitem>
- </itemizedlist>
-=======
   <listitem>
     <para>
       Since version 0.1.19, <literal>cargo-vendor</literal> honors package
@@ -272,7 +269,6 @@
       vendored files for most Rust packages, the hash that use used to verify
       the dependencies, <literal>cargoSha256</literal>, also changes.
     </para>
-
     <para>
       The <literal>cargoSha256</literal> hashes of all in-tree derivations that
       use <literal>buildRustPackage</literal> have been updated to reflect this
@@ -288,6 +284,5 @@
     </para>
    </listitem>
   </itemizedlist>
->>>>>>> 9edf8f73
  </section>
 </section>