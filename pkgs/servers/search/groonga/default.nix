<<<<<<< HEAD
{ lib, stdenv, fetchurl, autoreconfHook, mecab, kytea, libedit, pkg-config
, suggestSupport ? false, zeromq, libevent, msgpack
=======
{ lib, stdenv, fetchurl, mecab, kytea, libedit, pkg-config
, suggestSupport ? false, zeromq, libevent, msgpack, openssl
>>>>>>> a68e0fdc
, lz4Support  ? false, lz4
, zlibSupport ? true, zlib
}:

stdenv.mkDerivation rec {

  pname = "groonga";
  version = "11.0.9";

  src = fetchurl {
    url    = "https://packages.groonga.org/source/groonga/${pname}-${version}.tar.gz";
    sha256 = "sha256-yE/Ok0QNY9+a4vfNJWZjR4W8E/i+lw7T85X2+oOw8m4=";
  };

  preConfigure = ''
    # To avoid problems due to libc++abi 11 using `#include <version>`.
    rm version
  '';

  buildInputs = with lib;
<<<<<<< HEAD
     [ mecab kytea libedit ]
=======
     [ pkg-config mecab kytea libedit openssl ]
>>>>>>> a68e0fdc
    ++ optional lz4Support lz4
    ++ optional zlibSupport zlib
    ++ optionals suggestSupport [ zeromq libevent msgpack ];

  nativeBuildInputs = [ autoreconfHook pkg-config ];

  configureFlags = with lib;
       optional zlibSupport "--with-zlib"
    ++ optional lz4Support  "--with-lz4";

  doInstallCheck    = true;
  installCheckPhase = "$out/bin/groonga --version";

  meta = with lib; {
    homepage    = "https://groonga.org/";
    description = "An open-source fulltext search engine and column store";
    license     = licenses.lgpl21;
    maintainers = [ maintainers.ericsagnes ];
    platforms   = platforms.unix;
    longDescription = ''
      Groonga is an open-source fulltext search engine and column store.
      It lets you write high-performance applications that requires fulltext search.
    '';
  };

}<|MERGE_RESOLUTION|>--- conflicted
+++ resolved
@@ -1,10 +1,5 @@
-<<<<<<< HEAD
 { lib, stdenv, fetchurl, autoreconfHook, mecab, kytea, libedit, pkg-config
-, suggestSupport ? false, zeromq, libevent, msgpack
-=======
-{ lib, stdenv, fetchurl, mecab, kytea, libedit, pkg-config
 , suggestSupport ? false, zeromq, libevent, msgpack, openssl
->>>>>>> a68e0fdc
 , lz4Support  ? false, lz4
 , zlibSupport ? true, zlib
 }:
@@ -25,11 +20,7 @@
   '';
 
   buildInputs = with lib;
-<<<<<<< HEAD
-     [ mecab kytea libedit ]
-=======
-     [ pkg-config mecab kytea libedit openssl ]
->>>>>>> a68e0fdc
+     [ mecab kytea libedit openssl ]
     ++ optional lz4Support lz4
     ++ optional zlibSupport zlib
     ++ optionals suggestSupport [ zeromq libevent msgpack ];
