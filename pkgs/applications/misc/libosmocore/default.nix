--- conflicted
+++ resolved
@@ -3,13 +3,8 @@
 }:
 
 stdenv.mkDerivation rec {
-<<<<<<< HEAD
   pname = "libosmocore";
-  version = "1.1.0";
-=======
-  name = "libosmocore-${version}";
   version = "1.2.0";
->>>>>>> 8943fb5f
 
   src = fetchFromGitHub {
     owner = "osmocom";
