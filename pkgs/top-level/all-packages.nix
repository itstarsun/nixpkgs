--- conflicted
+++ resolved
@@ -4725,6 +4725,11 @@
 
   pulseaudio = callPackage ../servers/pulseaudio {
     gconf = gnome.GConf;
+    # The following are disabled in the default build, because if this
+    # functionality is desired, they are only needed in the PulseAudio
+    # server.
+    bluez = null;
+    avahi = null;
   };
 
   tomcat_connectors = callPackage ../servers/http/apache-modules/tomcat-connectors { };
@@ -5650,11 +5655,9 @@
 
   rt73fw = callPackage ../os-specific/linux/firmware/rt73 { };
 
-<<<<<<< HEAD
   rtkit = callPackage ../os-specific/linux/rtkit { };
-=======
+
   rtl8192cfw = callPackage ../os-specific/linux/firmware/rtl8192c { };
->>>>>>> fc5ea05c
 
   sdparm = callPackage ../os-specific/linux/sdparm { };
 
