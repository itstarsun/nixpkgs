--- conflicted
+++ resolved
@@ -11,19 +11,11 @@
 
 buildPythonPackage rec {
   pname = "google-cloud-spanner";
-<<<<<<< HEAD
-  version = "1.6.1";
-
-  src = fetchPypi {
-    inherit pname version;
-    sha256 = "28e56bd8aefa0837e59ba67974f446efda45e7691aea176d78b4ca1d2217dd86";
-=======
   version = "1.7.1";
 
   src = fetchPypi {
     inherit pname version;
     sha256 = "422a1bd5bded723151faeb4d1b1711f5776d2cc23d5c192cf53634eaf55c74aa";
->>>>>>> 74558896
   };
 
   checkInputs = [ pytest mock ];
