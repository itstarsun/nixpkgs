{ pkgs }:

with pkgs;

let
  mavenbuild = callPackage ../development/java-modules/build-maven-package.nix { };
  fetchMaven = callPackage ../development/java-modules/m2install.nix { };

  openjfx11 = callPackage ../development/compilers/openjdk/openjfx/11.nix { };
  openjfx15 = callPackage ../development/compilers/openjdk/openjfx/15.nix { };
  openjfx17 = callPackage ../development/compilers/openjdk/openjfx/17.nix { };

  mavenfod = callPackage ../development/java-modules/maven-fod.nix { };

in {
<<<<<<< HEAD
  inherit mavenbuild mavenfod fetchMaven openjfx11 openjfx15;
=======
  inherit mavenbuild fetchMaven openjfx11 openjfx15 openjfx17;
>>>>>>> ae1a4700

  compiler = let

    gnomeArgs = {
      inherit (gnome2) GConf gnome_vfs;
    };

    bootstrapArgs = gnomeArgs // {
      openjfx = openjfx11; /* need this despite next line :-( */
      enableJavaFX = false;
      headless = true;
    };

    mkAdoptopenjdk = path-linux: path-darwin: let
      package-linux  = import path-linux { inherit lib; };
      package-darwin = import path-darwin { inherit lib; };
      package = if stdenv.isLinux
        then package-linux
        else package-darwin;
    in rec {
      inherit package-linux package-darwin;

      jdk-hotspot = callPackage package.jdk-hotspot {};
      jre-hotspot = callPackage package.jre-hotspot {};
      jdk-openj9  = callPackage package.jdk-openj9  {};
      jre-openj9  = callPackage package.jre-openj9  {};
    };

    mkBootstrap = adoptopenjdk: path: args:
      /* adoptopenjdk not available for i686, so fall back to our old builds for bootstrapping */
      if   adoptopenjdk.jdk-hotspot.meta.available
      then adoptopenjdk.jdk-hotspot
      else callPackage path args;

    mkOpenjdk = path-linux: path-darwin: args:
      if stdenv.isLinux
      then mkOpenjdkLinuxOnly path-linux args
      else let
        openjdk = callPackage path-darwin {};
      in openjdk // { headless = openjdk; };

    mkOpenjdkLinuxOnly = path-linux: args: let
      openjdk = callPackage path-linux  (gnomeArgs // args);
    in openjdk // {
      headless = openjdk.override { headless = true; };
    };

    openjdkDarwinMissing = version:
      abort "OpenJDK ${builtins.toString version} is currently not supported on Darwin by nixpkgs.";

  in rec {

    adoptopenjdk-8 = mkAdoptopenjdk
      ../development/compilers/adoptopenjdk-bin/jdk8-linux.nix
      ../development/compilers/adoptopenjdk-bin/jdk8-darwin.nix;

    adoptopenjdk-11 = mkAdoptopenjdk
      ../development/compilers/adoptopenjdk-bin/jdk11-linux.nix
      ../development/compilers/adoptopenjdk-bin/jdk11-darwin.nix;

    adoptopenjdk-13 = mkAdoptopenjdk
      ../development/compilers/adoptopenjdk-bin/jdk13-linux.nix
      ../development/compilers/adoptopenjdk-bin/jdk13-darwin.nix;

    adoptopenjdk-14 = mkAdoptopenjdk
      ../development/compilers/adoptopenjdk-bin/jdk14-linux.nix
      ../development/compilers/adoptopenjdk-bin/jdk14-darwin.nix;

    adoptopenjdk-15 = mkAdoptopenjdk
      ../development/compilers/adoptopenjdk-bin/jdk15-linux.nix
      ../development/compilers/adoptopenjdk-bin/jdk15-darwin.nix;

    adoptopenjdk-16 = mkAdoptopenjdk
      ../development/compilers/adoptopenjdk-bin/jdk16-linux.nix
      ../development/compilers/adoptopenjdk-bin/jdk16-darwin.nix;

    openjdk8-bootstrap = mkBootstrap adoptopenjdk-8
      ../development/compilers/openjdk/bootstrap.nix
      { version = "8"; };

    openjdk11-bootstrap = mkBootstrap adoptopenjdk-11
      ../development/compilers/openjdk/bootstrap.nix
      { version = "10"; };

    openjdk13-bootstrap = mkBootstrap adoptopenjdk-13
      ../development/compilers/openjdk/12.nix
      (bootstrapArgs // {
        /* build segfaults with gcc9 or newer, so use gcc8 like Debian does */
        stdenv = gcc8Stdenv;
      });

    openjdk14-bootstrap = mkBootstrap adoptopenjdk-14
      ../development/compilers/openjdk/13.nix
      (bootstrapArgs // {
        inherit openjdk13-bootstrap;
      });

    openjdk15-bootstrap = mkBootstrap adoptopenjdk-15
      ../development/compilers/openjdk/14.nix
      (bootstrapArgs // {
        inherit openjdk14-bootstrap;
      });

    openjdk16-bootstrap = mkBootstrap adoptopenjdk-16
      ../development/compilers/openjdk/15.nix
      (bootstrapArgs // {
        inherit openjdk15-bootstrap;
      });

    openjdk17-bootstrap = mkBootstrap adoptopenjdk-16
      ../development/compilers/openjdk/16.nix
      (bootstrapArgs // {
        inherit openjdk16-bootstrap;
      });

    openjdk8 = mkOpenjdk
      ../development/compilers/openjdk/8.nix
      ../development/compilers/openjdk/darwin/8.nix
      { };

    openjdk11 = mkOpenjdk
      ../development/compilers/openjdk/11.nix
      ../development/compilers/openjdk/darwin/11.nix
      { openjfx = openjfx11; };

    openjdk12 = mkOpenjdkLinuxOnly ../development/compilers/openjdk/12.nix {
        /* build segfaults with gcc9 or newer, so use gcc8 like Debian does */
        stdenv = gcc8Stdenv;
        openjfx = openjfx11;
    };

    openjdk13 = mkOpenjdkLinuxOnly ../development/compilers/openjdk/13.nix {
      inherit openjdk13-bootstrap;
      openjfx = openjfx11;
    };

    openjdk14 = mkOpenjdkLinuxOnly ../development/compilers/openjdk/14.nix {
      inherit openjdk14-bootstrap;
      openjfx = openjfx11;
    };

    openjdk15 = mkOpenjdkLinuxOnly ../development/compilers/openjdk/15.nix {
      inherit openjdk15-bootstrap;
      openjfx = openjfx15;
    };

    openjdk16 = mkOpenjdk
      ../development/compilers/openjdk/16.nix
      ../development/compilers/openjdk/darwin/16.nix
      {
        inherit openjdk16-bootstrap;
        openjfx = openjfx15;
      };

    openjdk17 = mkOpenjdk
      ../development/compilers/openjdk/17.nix
      ../development/compilers/openjdk/darwin/17.nix
      {
        inherit openjdk17-bootstrap;
        openjfx = openjfx17;
      };
  };

  mavenPlugins = recurseIntoAttrs (callPackage ../development/java-modules/mavenPlugins.nix { });

  inherit (callPackage ../development/java-modules/eclipse/aether-util.nix { inherit fetchMaven; })
    aetherUtil_0_9_0_M2;

  inherit (callPackage ../development/java-modules/apache/ant.nix { inherit fetchMaven; })
    ant_1_8_2;

  inherit (callPackage ../development/java-modules/apache/ant-launcher.nix { inherit fetchMaven; })
    antLauncher_1_8_2;

  inherit (callPackage ../development/java-modules/beanshell/bsh.nix { inherit fetchMaven; })
    bsh_2_0_b4;

  inherit (callPackage ../development/java-modules/classworlds/classworlds.nix { inherit fetchMaven; })
    classworlds_1_1_alpha2
    classworlds_1_1;

  inherit (callPackage ../development/java-modules/apache/commons-cli.nix { inherit fetchMaven; })
    commonsCli_1_0
    commonsCli_1_2;

  inherit (callPackage ../development/java-modules/apache/commons-io.nix { inherit fetchMaven; })
    commonsIo_2_1;

  inherit (callPackage ../development/java-modules/apache/commons-lang.nix { inherit fetchMaven; })
    commonsLang_2_1
    commonsLang_2_3
    commonsLang_2_6;

  inherit (callPackage ../development/java-modules/apache/commons-lang3.nix { inherit fetchMaven; })
    commonsLang3_3_1;

  inherit (callPackage ../development/java-modules/apache/commons-logging-api.nix { inherit fetchMaven; })
    commonsLoggingApi_1_1;

  inherit (callPackage ../development/java-modules/findbugs/jsr305.nix { inherit fetchMaven; })
    findbugsJsr305_2_0_1;

  inherit (callPackage ../development/java-modules/google/collections.nix { inherit fetchMaven; })
    googleCollections_1_0;

  inherit (callPackage ../development/java-modules/hamcrest/all.nix { inherit fetchMaven; })
    hamcrestAll_1_3;

  inherit (callPackage ../development/java-modules/hamcrest/core.nix { inherit fetchMaven; })
    hamcrestCore_1_3;

  inherit (callPackage ../development/java-modules/junit { inherit mavenbuild fetchMaven; })
    junit_3_8_1
    junit_3_8_2
    junit_4_12;

  inherit (callPackage ../development/java-modules/jogl { })
    jogl_2_3_2;

  inherit (callPackage ../development/java-modules/log4j { inherit fetchMaven; })
    log4j_1_2_12;

  inherit (callPackage ../development/java-modules/maven/archiver.nix { inherit fetchMaven; })
    mavenArchiver_2_5;

  inherit (callPackage ../development/java-modules/maven/artifact.nix { inherit fetchMaven; })
    mavenArtifact_2_0_1
    mavenArtifact_2_0_6
    mavenArtifact_2_0_8
    mavenArtifact_2_0_9
    mavenArtifact_2_2_1
    mavenArtifact_3_0_3;

  inherit (callPackage ../development/java-modules/maven/artifact-manager.nix { inherit fetchMaven; })
    mavenArtifactManager_2_0_1
    mavenArtifactManager_2_0_6
    mavenArtifactManager_2_0_9
    mavenArtifactManager_2_2_1;

  inherit (callPackage ../development/java-modules/maven/common-artifact-filters.nix { inherit fetchMaven; })
    mavenCommonArtifactFilters_1_2
    mavenCommonArtifactFilters_1_3
    mavenCommonArtifactFilters_1_4;

  inherit (callPackage ../development/java-modules/maven/compiler-plugin.nix { inherit fetchMaven; })
    mavenCompiler_3_2;

  inherit (callPackage ../development/java-modules/maven/core.nix { inherit fetchMaven; })
    mavenCore_2_0_1
    mavenCore_2_0_6
    mavenCore_2_0_9
    mavenCore_2_2_1;

  inherit (callPackage ../development/java-modules/maven/dependency-tree.nix { inherit fetchMaven; })
    mavenDependencyTree_2_1;

  inherit (callPackage ../development/java-modules/maven/doxia-sink-api.nix { inherit fetchMaven; })
    mavenDoxiaSinkApi_1_0_alpha6
    mavenDoxiaSinkApi_1_0_alpha7
    mavenDoxiaSinkApi_1_0_alpha10;

  inherit (callPackage ../development/java-modules/maven/enforcer.nix { inherit fetchMaven; })
    mavenEnforcerApi_1_3_1
    mavenEnforcerRules_1_3_1;

  inherit (callPackage ../development/java-modules/maven/error-diagnostics.nix { inherit fetchMaven; })
    mavenErrorDiagnostics_2_0_1
    mavenErrorDiagnostics_2_0_6
    mavenErrorDiagnostics_2_0_9
    mavenErrorDiagnostics_2_2_1;

  inherit (callPackage ../development/java-modules/maven/filtering.nix { inherit fetchMaven; })
    mavenFiltering_1_1;

  inherit (callPackage ../development/java-modules/maven-hello { inherit mavenbuild; })
    mavenHello_1_0
    mavenHello_1_1;

  inherit (callPackage ../development/java-modules/maven/model.nix { inherit fetchMaven; })
    mavenModel_2_0_1
    mavenModel_2_0_6
    mavenModel_2_0_9
    mavenModel_2_2_1
    mavenModel_3_0_3;

  inherit (callPackage ../development/java-modules/maven/monitor.nix { inherit fetchMaven; })
    mavenMonitor_2_0_1
    mavenMonitor_2_0_6
    mavenMonitor_2_0_9
    mavenMonitor_2_2_1;

  inherit (callPackage ../development/java-modules/maven/plugin-annotations.nix { inherit fetchMaven; })
    mavenPluginAnnotations_3_1
    mavenPluginAnnotations_3_2;

  inherit (callPackage ../development/java-modules/maven/plugin-api.nix { inherit fetchMaven; })
    mavenPluginApi_2_0_1
    mavenPluginApi_2_0_6
    mavenPluginApi_2_0_9
    mavenPluginApi_2_2_1
    mavenPluginApi_3_0_3;

  inherit (callPackage ../development/java-modules/maven/plugin-descriptor.nix { inherit fetchMaven; })
    mavenPluginDescriptor_2_0_1
    mavenPluginDescriptor_2_0_6
    mavenPluginDescriptor_2_0_9
    mavenPluginDescriptor_2_2_1;

  inherit (callPackage ../development/java-modules/maven/plugin-parameter-documenter.nix { inherit fetchMaven; })
    mavenPluginParameterDocumenter_2_0_1
    mavenPluginParameterDocumenter_2_0_6
    mavenPluginParameterDocumenter_2_0_9
    mavenPluginParameterDocumenter_2_2_1;

  inherit (callPackage ../development/java-modules/maven/plugin-registry.nix { inherit fetchMaven; })
    mavenPluginRegistry_2_0_1
    mavenPluginRegistry_2_0_6
    mavenPluginRegistry_2_0_9
    mavenPluginRegistry_2_2_1;

  inherit (callPackage ../development/java-modules/maven/plugin-testing-harness.nix { inherit fetchMaven; })
    mavenPluginTestingHarness_1_1;

  inherit (callPackage ../development/java-modules/maven/profile.nix { inherit fetchMaven; })
    mavenProfile_2_0_1
    mavenProfile_2_0_6
    mavenProfile_2_0_9
    mavenProfile_2_2_1;

  inherit (callPackage ../development/java-modules/maven/project.nix { inherit fetchMaven; })
    mavenProject_2_0_1
    mavenProject_2_0_6
    mavenProject_2_0_8
    mavenProject_2_0_9
    mavenProject_2_2_1;

  inherit (callPackage ../development/java-modules/maven/reporting-api.nix { inherit fetchMaven; })
    mavenReportingApi_2_0_1
    mavenReportingApi_2_0_6
    mavenReportingApi_2_0_9
    mavenReportingApi_2_2_1;

  inherit (callPackage ../development/java-modules/maven/repository-metadata.nix { inherit fetchMaven; })
    mavenRepositoryMetadata_2_0_1
    mavenRepositoryMetadata_2_0_6
    mavenRepositoryMetadata_2_0_9
    mavenRepositoryMetadata_2_2_1;

  inherit (callPackage ../development/java-modules/maven/settings.nix { inherit fetchMaven; })
    mavenSettings_2_0_1
    mavenSettings_2_0_6
    mavenSettings_2_0_9
    mavenSettings_2_2_1;

  inherit (callPackage ../development/java-modules/maven/shared-incremental.nix { inherit fetchMaven; })
    mavenSharedIncremental_1_1;

  inherit (callPackage ../development/java-modules/maven/shared-utils.nix { inherit fetchMaven; })
    mavenSharedUtils_0_1;

  inherit (callPackage ../development/java-modules/maven/surefire-api.nix { inherit fetchMaven; })
    mavenSurefireApi_2_12_4
    mavenSurefireApi_2_17;

  inherit (callPackage ../development/java-modules/maven/surefire-booter.nix { inherit fetchMaven; })
    mavenSurefireBooter_2_12_4
    mavenSurefireBooter_2_17;

  inherit (callPackage ../development/java-modules/maven/surefire-common.nix { inherit fetchMaven; })
    mavenSurefireCommon_2_12_4
    mavenSurefireCommon_2_17;

  inherit (callPackage ../development/java-modules/maven/surefire-junit4.nix { inherit fetchMaven; })
    mavenSurefireJunit4_2_12_4;

  inherit (callPackage ../development/java-modules/maven/toolchain.nix { inherit fetchMaven; })
    mavenToolchain_1_0
    mavenToolchain_2_0_9
    mavenToolchain_2_2_1;

  inherit (callPackage ../development/java-modules/mojo/animal-sniffer.nix { inherit fetchMaven; })
    mojoAnimalSniffer_1_11;

  inherit (callPackage ../development/java-modules/mojo/java-boot-classpath-detector.nix { inherit fetchMaven; })
    mojoJavaBootClasspathDetector_1_11;

  inherit (callPackage ../development/java-modules/ow2/asm-all.nix { inherit fetchMaven; })
    ow2AsmAll_4_0;

  inherit (callPackage ../development/java-modules/plexus/archiver.nix { inherit fetchMaven; })
    plexusArchiver_1_0_alpha7
    plexusArchiver_2_1;

  inherit (callPackage ../development/java-modules/plexus/build-api.nix { inherit fetchMaven; })
    plexusBuildApi_0_0_4;

  inherit (callPackage ../development/java-modules/plexus/classworlds.nix { inherit fetchMaven; })
    plexusClassworlds_2_2_2
    plexusClassworlds_2_4;

  inherit (callPackage ../development/java-modules/plexus/compiler-api.nix { inherit fetchMaven; })
    plexusCompilerApi_2_2
    plexusCompilerApi_2_4;

  inherit (callPackage ../development/java-modules/plexus/compiler-javac.nix { inherit fetchMaven; })
    plexusCompilerJavac_2_2
    plexusCompilerJavac_2_4;

  inherit (callPackage ../development/java-modules/plexus/compiler-manager.nix { inherit fetchMaven; })
    plexusCompilerManager_2_2
    plexusCompilerManager_2_4;

  inherit (callPackage ../development/java-modules/plexus/component-annotations.nix { inherit fetchMaven; })
    plexusComponentAnnotations_1_5_5;

  inherit (callPackage ../development/java-modules/plexus/container-default.nix { inherit fetchMaven; })
    plexusContainerDefault_1_0_alpha9
    plexusContainerDefault_1_0_alpha9_stable1
    plexusContainerDefault_1_5_5;

  inherit (callPackage ../development/java-modules/plexus/digest.nix { inherit fetchMaven; })
    plexusDigest_1_0;

  inherit (callPackage ../development/java-modules/plexus/i18n.nix { inherit fetchMaven; })
    plexusI18n_1_0_beta6;

  inherit (callPackage ../development/java-modules/plexus/interactivity-api.nix { inherit fetchMaven; })
    plexusInteractivityApi_1_0_alpha4;

  inherit (callPackage ../development/java-modules/plexus/interpolation.nix { inherit fetchMaven; })
    plexusInterpolation_1_11
    plexusInterpolation_1_12
    plexusInterpolation_1_13
    plexusInterpolation_1_15;

  inherit (callPackage ../development/java-modules/plexus/io.nix { inherit fetchMaven; })
    plexusIo_2_0_2;

  inherit (callPackage ../development/java-modules/plexus/utils.nix { inherit fetchMaven; })
    plexusUtils_1_0_4
    plexusUtils_1_0_5
    plexusUtils_1_1
    plexusUtils_1_4_1
    plexusUtils_1_4_5
    plexusUtils_1_4_9
    plexusUtils_1_5_1
    plexusUtils_1_5_5
    plexusUtils_1_5_6
    plexusUtils_1_5_8
    plexusUtils_1_5_15
    plexusUtils_2_0_5
    plexusUtils_2_0_6
    plexusUtils_3_0
    plexusUtils_3_0_5
    plexusUtils_3_0_8;

  inherit (callPackage ../development/java-modules/sisu/guice.nix { inherit fetchMaven; })
    sisuGuice_2_9_4;

  inherit (callPackage ../development/java-modules/sisu/inject-bean.nix { inherit fetchMaven; })
    sisuInjectBean_2_1_1;

  inherit (callPackage ../development/java-modules/sisu/inject-plexus.nix { inherit fetchMaven; })
    sisuInjectPlexus_2_1_1;

  inherit (callPackage ../development/java-modules/apache/xbean-reflect.nix { inherit fetchMaven; })
    xbeanReflect_3_4;

  inherit (callPackage ../development/java-modules/xerces/impl.nix { inherit fetchMaven; })
    xercesImpl_2_8_0;

  inherit (callPackage ../development/java-modules/xml-apis { inherit fetchMaven; })
    xmlApis_1_3_03;
}<|MERGE_RESOLUTION|>--- conflicted
+++ resolved
@@ -13,11 +13,7 @@
   mavenfod = callPackage ../development/java-modules/maven-fod.nix { };
 
 in {
-<<<<<<< HEAD
-  inherit mavenbuild mavenfod fetchMaven openjfx11 openjfx15;
-=======
-  inherit mavenbuild fetchMaven openjfx11 openjfx15 openjfx17;
->>>>>>> ae1a4700
+  inherit mavenbuild mavenfod fetchMaven openjfx11 openjfx15 openjfx17;
 
   compiler = let
 
