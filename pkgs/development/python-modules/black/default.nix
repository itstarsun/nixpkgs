--- conflicted
+++ resolved
@@ -25,11 +25,7 @@
 
   src = fetchPypi {
     inherit pname version;
-<<<<<<< HEAD
-    sha256 = "sha256-d7gPaTpWni5SeVhFljTxjfmwuiYluk4MLV2lvkLm8rM=";
-=======
     hash = "sha256-d7gPaTpWni5SeVhFljTxjfmwuiYluk4MLV2lvkLm8rM=";
->>>>>>> 3083dde5
   };
 
   nativeBuildInputs = [ setuptools-scm ];
