{ stdenv, fetchurl, SDL, zlib, libmpeg2, libmad, libogg, libvorbis, flac, alsaLib, mesa }:

stdenv.mkDerivation rec {
  name = "scummvm-1.8.0";

  src = fetchurl {
    url = "mirror://sourceforge/scummvm/${name}.tar.bz2";
    sha256 = "0f3zgvz886lk9ps0v333aq74vx6grlx68hg14gfaxcvj55g73v01";
  };
<<<<<<< HEAD

  buildInputs = [ SDL zlib libmpeg2 libmad libogg libvorbis flac alsaLib ];
=======
  
  buildInputs = [ SDL zlib libmpeg2 libmad libogg libvorbis flac alsaLib mesa ];
>>>>>>> f0da094b

  hardeningDisable = [ "format" ];

  crossAttrs = {
    preConfigure = ''
      # Remove the --build flag set by the gcc cross wrapper setup
      # hook
      export configureFlags="--host=${stdenv.cross.config}"
    '';
    postConfigure = ''
      # They use 'install -s', that calls the native strip instead of the cross
      sed -i 's/-c -s/-c/' ports.mk;
    '';
  };

  meta = {
    description = "Program to run certain classic graphical point-and-click adventure games (such as Monkey Island)";
    homepage = http://www.scummvm.org/;
    platforms = stdenv.lib.platforms.linux;
  };
}
<|MERGE_RESOLUTION|>--- conflicted
+++ resolved
@@ -7,13 +7,8 @@
     url = "mirror://sourceforge/scummvm/${name}.tar.bz2";
     sha256 = "0f3zgvz886lk9ps0v333aq74vx6grlx68hg14gfaxcvj55g73v01";
   };
-<<<<<<< HEAD
-
-  buildInputs = [ SDL zlib libmpeg2 libmad libogg libvorbis flac alsaLib ];
-=======
   
   buildInputs = [ SDL zlib libmpeg2 libmad libogg libvorbis flac alsaLib mesa ];
->>>>>>> f0da094b
 
   hardeningDisable = [ "format" ];
 
