{ stdenv, fetchurl, fetchFromGitHub, openssl, zlib, pcre, libxml2, libxslt, expat
, gd, geoip
, modules ? []
}:

with stdenv.lib;

let
  version = "1.8.0";
  mainSrc = fetchurl {
    url = "http://nginx.org/download/nginx-${version}.tar.gz";
    sha256 = "1mgkkmmwkhmpn68sdvbd73ssv6lpqhh864fsyvc1ij4hk4is3k13";
  };

in

stdenv.mkDerivation rec {
  name = "nginx-${version}";
  src = mainSrc;

  buildInputs =
    [ openssl zlib pcre libxml2 libxslt gd geoip ]
    ++ concatMap (mod: mod.inputs or []) modules;

  configureFlags = [
    "--with-select_module"
    "--with-poll_module"
    "--with-threads"
    "--with-http_ssl_module"
    "--with-http_spdy_module"
    "--with-http_realip_module"
    "--with-http_addition_module"
    "--with-http_xslt_module"
    "--with-http_image_filter_module"
    "--with-http_geoip_module"
    "--with-http_sub_module"
    "--with-http_dav_module"
    "--with-http_flv_module"
    "--with-http_mp4_module"
    "--with-http_gunzip_module"
    "--with-http_gzip_static_module"
    "--with-http_auth_request_module"
    "--with-http_random_index_module"
    "--with-http_secure_link_module"
    "--with-http_degradation_module"
    "--with-http_stub_status_module"
    "--with-ipv6"
    # Install destination problems
    # "--with-http_perl_module"
  ] ++ optionals (elem stdenv.system (with platforms; linux ++ freebsd))
        [ "--with-file-aio" "--with-aio_module" ]
    ++ map (mod: "--add-module=${mod.src}") modules;

  NIX_CFLAGS_COMPILE = [ "-I${libxml2}/include/libxml2" ] ++ optional stdenv.isDarwin "-Wno-error=deprecated-declarations -Wno-error=conditional-uninitialized";

<<<<<<< HEAD
  preConfigure = ''
    export NIX_CFLAGS_COMPILE="$NIX_CFLAGS_COMPILE -I${libxml2.dev}/include/libxml2 $additionalFlags"
  '';
=======
  preConfigure = concatMapStringsSep "\n" (mod: mod.preConfigure or "") modules;
>>>>>>> b809f886

  meta = {
    description = "A reverse proxy and lightweight webserver";
    homepage    = http://nginx.org;
    license     = licenses.bsd2;
    platforms   = platforms.all;
    maintainers = with maintainers; [ thoughtpolice raskin ];
  };
}<|MERGE_RESOLUTION|>--- conflicted
+++ resolved
@@ -51,15 +51,9 @@
         [ "--with-file-aio" "--with-aio_module" ]
     ++ map (mod: "--add-module=${mod.src}") modules;
 
-  NIX_CFLAGS_COMPILE = [ "-I${libxml2}/include/libxml2" ] ++ optional stdenv.isDarwin "-Wno-error=deprecated-declarations -Wno-error=conditional-uninitialized";
+  NIX_CFLAGS_COMPILE = [ "-I${libxml2.dev}/include/libxml2" ] ++ optional stdenv.isDarwin "-Wno-error=deprecated-declarations -Wno-error=conditional-uninitialized";
 
-<<<<<<< HEAD
-  preConfigure = ''
-    export NIX_CFLAGS_COMPILE="$NIX_CFLAGS_COMPILE -I${libxml2.dev}/include/libxml2 $additionalFlags"
-  '';
-=======
   preConfigure = concatMapStringsSep "\n" (mod: mod.preConfigure or "") modules;
->>>>>>> b809f886
 
   meta = {
     description = "A reverse proxy and lightweight webserver";
