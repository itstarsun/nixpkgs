--- conflicted
+++ resolved
@@ -25,13 +25,10 @@
     fi
   '';
 
-<<<<<<< HEAD
-=======
   shellAliases = concatStringsSep "\n" (
     mapAttrsFlatten (k: v: "alias ${k}='${v}'") config.environment.shellAliases
   );
 
->>>>>>> 7435db4f
   options = {
 
     environment.promptInit =  mkOption {
@@ -77,12 +74,6 @@
       '';
     };
 
-    environment.enableBashCompletion = mkOption {
-        default = false;
-        description = "Enable bash-completion for all interactive shells.";
-        type = with pkgs.lib.types; bool;
-      };
-
   };
 
 in
@@ -103,20 +94,12 @@
       { # /etc/bashrc: executed every time a bash starts. Sources
         # /etc/profile to ensure that the system environment is
         # configured properly.
-<<<<<<< HEAD
-         source = pkgs.substituteAll {
-           src = ./bashrc.sh;
-           inherit (config.environment) promptInit;
-           inherit initBashCompletion;
-         };
-         target = "bashrc";
-=======
         source = pkgs.substituteAll {
           src = ./bashrc.sh;
+          inherit (config.environment) promptInit;
           inherit initBashCompletion shellAliases;
         };
         target = "bashrc";
->>>>>>> 7435db4f
       }
 
       { # Configuration for readline in bash.
@@ -125,12 +108,12 @@
       }
     ];
 
-  environment.shellAliases = {
-    ls = "ls --color=tty";
-    ll = "ls -l";
-    l = "ls -alh";
-    which = "type -P";
-  };
+  environment.shellAliases =
+    { ls = "ls --color=tty";
+      ll = "ls -l";
+      l = "ls -alh";
+      which = "type -P";
+    };
 
   system.build.binsh = pkgs.bashInteractive;
 
