--- conflicted
+++ resolved
@@ -20,11 +20,8 @@
     sha256 = "1311g5mva2xlzqv3rjqjc4jjkn5lzls4skvr395h633zw1n7b7s8";
   };
 
-<<<<<<< HEAD
   hardeningDisable = [ "format" ];
 
-  nativeBuildInputs = [ pkgconfig ];
-=======
   # Address an incompatibility with Darwin's libtool
   patches = stdenv.lib.optional stdenv.isDarwin (fetchpatch {
     url = https://github.com/libgd/libgd/commit/502e4cd873c3b37b307b9f450ef827d40916c3d6.patch;
@@ -36,7 +33,7 @@
 
   nativeBuildInputs = [ pkgconfig ]
     ++ stdenv.lib.optionals stdenv.isDarwin [ autoreconfHook perl ];
->>>>>>> db7b4fb0
+
   buildInputs = [ zlib fontconfig freetype ];
   propagatedBuildInputs = [ libpng libjpeg libwebp libtiff libXpm ];
 
