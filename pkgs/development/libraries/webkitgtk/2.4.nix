{ stdenv, fetchurl, perl, python, ruby, bison, gperf, flex
, pkgconfig, which, gettext, gobjectIntrospection
, gtk2, gtk3, wayland, libwebp, enchant, sqlite
, libxml2, libsoup, libsecret, libxslt, harfbuzz, xorg
, gst-plugins-base
, withGtk2 ? false
, enableIntrospection ? !stdenv.isDarwin
, enableCredentialStorage ? !stdenv.isDarwin
, readline, libedit
}:

assert stdenv.isDarwin -> !enableIntrospection;
assert stdenv.isDarwin -> !enableCredentialStorage;

with stdenv.lib;
stdenv.mkDerivation rec {
  name = "webkitgtk-${version}";
  version = "2.4.9";

  meta = with stdenv.lib; {
    description = "Web content rendering engine, GTK+ port";
    homepage = "http://webkitgtk.org/";
    license = licenses.bsd2;
    platforms = platforms.linux;
    maintainers = [];
  };

  src = fetchurl {
    url = "http://webkitgtk.org/releases/${name}.tar.xz";
    sha256 = "0r651ar3p0f8zwl7764kyimxk5hy88cwy116pv8cl5l8hbkjkpxg";
  };

  CC = "cc";

  prePatch = ''
    patchShebangs Tools/gtk
  '';
  patches = [
    ./webcore-svg-libxml-cflags.patch
  ] ++ optionals stdenv.isDarwin [
    ./impure-icucore.patch
    ./quartz-webcore.patch
    ./libc++.patch
    ./plugin-none.patch
  ];

  configureFlags = with stdenv.lib; [
    "--disable-geolocation"
    (optionalString enableIntrospection "--enable-introspection")
  ] ++ optional withGtk2 [
    "--with-gtk=2.0"
  ] ++ optionals (withGtk2 || stdenv.isDarwin) [
    "--disable-webkit2"
  ] ++ optionals stdenv.isDarwin [
    "--disable-x11-target"
    "--enable-quartz-target"
    "--disable-web-audio"
  ] ++ optionals (!enableCredentialStorage) [
    "--disable-credential-storage"
  ];

  NIX_CFLAGS_COMPILE = "-DU_NOEXCEPT=";

  dontAddDisableDepTrack = true;

  nativeBuildInputs = [
    perl python ruby bison gperf flex
    pkgconfig which gettext gobjectIntrospection
  ];

  buildInputs = [
<<<<<<< HEAD
    gtk2 wayland libwebp enchant
    libxml2 libsecret libxslt
    gst-plugins-base sqlite xorg.libXt
  ];
=======
    gtk2 libwebp enchant
    libxml2 libxslt
    gst-plugins-base sqlite
  ] ++ optionals enableCredentialStorage [
    libsecret
  ] ++ (if stdenv.isDarwin then [
    readline libedit
  ] else [
    wayland
  ]);
>>>>>>> a26357ee

  propagatedBuildInputs = [
    libsoup harfbuzz/*icu in *.la*/
    (if withGtk2 then gtk2 else gtk3)
  ];

  # Still fails with transient errors in version 2.4.9.
  enableParallelBuilding = false;

}<|MERGE_RESOLUTION|>--- conflicted
+++ resolved
@@ -69,15 +69,9 @@
   ];
 
   buildInputs = [
-<<<<<<< HEAD
-    gtk2 wayland libwebp enchant
-    libxml2 libsecret libxslt
-    gst-plugins-base sqlite xorg.libXt
-  ];
-=======
     gtk2 libwebp enchant
     libxml2 libxslt
-    gst-plugins-base sqlite
+    gst-plugins-base sqlite xorg.libXt
   ] ++ optionals enableCredentialStorage [
     libsecret
   ] ++ (if stdenv.isDarwin then [
@@ -85,7 +79,6 @@
   ] else [
     wayland
   ]);
->>>>>>> a26357ee
 
   propagatedBuildInputs = [
     libsoup harfbuzz/*icu in *.la*/
