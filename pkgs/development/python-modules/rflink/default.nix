{ lib
, buildPythonPackage
, fetchFromGitHub
, async-timeout
, docopt
, pyserial
, pyserial-asyncio
, setuptools
, pytestCheckHook
, pythonOlder
}:

buildPythonPackage rec {
  pname = "rflink";
  version = "0.0.65";
  format = "setuptools";

  disabled = pythonOlder "3.7";

  src = fetchFromGitHub {
    owner = "aequitas";
    repo = "python-rflink";
    rev = "refs/tags/${version}";
<<<<<<< HEAD
    hash = "sha256-BNKcXtsBB90KQe4HXmfJ7H3yepk1dEkozSEy5v8KSAA=";
=======
    hash = "sha256-DUnhuA84nkmYkREa7vUiyLg7JUdEEeLewg3vFFlcar8=";
>>>>>>> 968de5d5
  };

  propagatedBuildInputs = [
    async-timeout
    docopt
    pyserial
    pyserial-asyncio
    setuptools
  ];

  nativeCheckInputs = [
    pytestCheckHook
  ];

  postPatch = ''
    substituteInPlace setup.py \
      --replace "version=version_from_git()" "version='${version}'"
  '';

  pythonImportsCheck = [
    "rflink.protocol"
  ];

  meta = with lib; {
    description = "Library and CLI tools for interacting with RFlink 433MHz transceiver";
    homepage = "https://github.com/aequitas/python-rflink";
    changelog = "https://github.com/aequitas/python-rflink/releases/tag/${version}";
    license = licenses.mit;
    maintainers = with maintainers; [ dotlambda ];
  };
}<|MERGE_RESOLUTION|>--- conflicted
+++ resolved
@@ -21,11 +21,7 @@
     owner = "aequitas";
     repo = "python-rflink";
     rev = "refs/tags/${version}";
-<<<<<<< HEAD
-    hash = "sha256-BNKcXtsBB90KQe4HXmfJ7H3yepk1dEkozSEy5v8KSAA=";
-=======
     hash = "sha256-DUnhuA84nkmYkREa7vUiyLg7JUdEEeLewg3vFFlcar8=";
->>>>>>> 968de5d5
   };
 
   propagatedBuildInputs = [
