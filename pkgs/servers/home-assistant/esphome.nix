--- conflicted
+++ resolved
@@ -2,19 +2,11 @@
 
 python3.pkgs.buildPythonApplication rec {
   pname = "esphome";
-<<<<<<< HEAD
-  version = "1.11.1";
-
-  src = python3.pkgs.fetchPypi {
-    inherit pname version;
-    sha256 = "1764q4wyl8qlk2514gikv8178c8fwhhvbw64zkd76nb107hxzrk5";
-=======
   version = "1.11.2";
 
   src = python3.pkgs.fetchPypi {
     inherit pname version;
     sha256 = "0kg8fqv3mv8i852jr42p4mipa9wjlzjwj60j1r2zpgzgr8p8wfs8";
->>>>>>> 3c77acbc
   };
 
   ESPHOME_USE_SUBPROCESS = "";
