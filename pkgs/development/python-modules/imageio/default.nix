--- conflicted
+++ resolved
@@ -16,20 +16,12 @@
 
 buildPythonPackage rec {
   pname = "imageio";
-<<<<<<< HEAD
-  version = "2.25.1";
-  disabled = pythonOlder "3.7";
-
-  src = fetchPypi {
-    hash = "sha256-YCHULevSGH6ceB5JSkmjDroAL7rB7vQ/SRu8cx56bSs=";
-=======
   version = "2.26.0";
   disabled = pythonOlder "3.7";
 
   src = fetchPypi {
-    sha256 = "sha256-Fp8WQs23IxM/6P6QGIf08bObwDZFjEZk8fnSViJs7TU=";
->>>>>>> 1c03223e
     inherit pname version;
+    hash = "sha256-Fp8WQs23IxM/6P6QGIf08bObwDZFjEZk8fnSViJs7TU=";
   };
 
   patches = [
