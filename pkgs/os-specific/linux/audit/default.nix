{
  stdenv, buildPackages, fetchurl, fetchpatch,
  enablePython ? false, python ? null,
}:

assert enablePython -> python != null;

stdenv.mkDerivation rec {
  name = "audit-2.8.4";

  src = fetchurl {
<<<<<<< HEAD
    url = "http://people.redhat.com/sgrubb/audit/${name}.tar.gz";
    sha256 = "0f4ci6ffznnmgblwgv7ich9mjfk3p6y5l6m6h3chhmzw156nj454";
=======
    url = "https://people.redhat.com/sgrubb/audit/${name}.tar.gz";
    sha256 = "06lacv9zjn0sf076dydwmvjhdmik3xzhdjvyrkq75917xv54ajbl";
>>>>>>> 2059bf9e
  };

  outputs = [ "bin" "dev" "out" "man" ];

  depsBuildBuild = [ buildPackages.stdenv.cc ];
  buildInputs = stdenv.lib.optional enablePython python;

  configureFlags = [
    # z/OS plugin is not useful on Linux,
    # and pulls in an extra openldap dependency otherwise
    "--disable-zos-remote"
    (if enablePython then "--with-python" else "--without-python")
  ];

  enableParallelBuilding = true;

  patches = stdenv.lib.optional stdenv.hostPlatform.isMusl [
    (fetchpatch {
      url = "https://git.alpinelinux.org/cgit/aports/plain/main/audit/0002-auparse-remove-use-of-rawmemchr.patch?id=3e57180fdf3f90c30a25aea44f57846efc93a696";
      name = "0002-auparse-remove-use-of-rawmemchr.patch";
      sha256 = "1caaqbfgb2rq3ria5bz4n8x30ihgihln6w9w9a46k62ba0wh9rkz";
    })
    (fetchpatch {
      url = "https://git.alpinelinux.org/cgit/aports/plain/main/audit/0003-all-get-rid-of-strndupa.patch?id=3e57180fdf3f90c30a25aea44f57846efc93a696";
      name = "0003-all-get-rid-of-strndupa.patch";
      sha256 = "1ddrm6a0ijrf7caw1wpw2kkbjp2lkxkmc16v51j5j7dvdalc6591";
    })
  ];

  prePatch = ''
    sed -i 's,#include <sys/poll.h>,#include <poll.h>\n#include <limits.h>,' audisp/audispd.c
  '';
  meta = {
    description = "Audit Library";
    homepage = http://people.redhat.com/sgrubb/audit/;
    license = stdenv.lib.licenses.gpl2;
    platforms = stdenv.lib.platforms.linux;
    maintainers = with stdenv.lib.maintainers; [ fuuzetsu ];
  };
}<|MERGE_RESOLUTION|>--- conflicted
+++ resolved
@@ -9,13 +9,8 @@
   name = "audit-2.8.4";
 
   src = fetchurl {
-<<<<<<< HEAD
-    url = "http://people.redhat.com/sgrubb/audit/${name}.tar.gz";
+    url = "https://people.redhat.com/sgrubb/audit/${name}.tar.gz";
     sha256 = "0f4ci6ffznnmgblwgv7ich9mjfk3p6y5l6m6h3chhmzw156nj454";
-=======
-    url = "https://people.redhat.com/sgrubb/audit/${name}.tar.gz";
-    sha256 = "06lacv9zjn0sf076dydwmvjhdmik3xzhdjvyrkq75917xv54ajbl";
->>>>>>> 2059bf9e
   };
 
   outputs = [ "bin" "dev" "out" "man" ];
