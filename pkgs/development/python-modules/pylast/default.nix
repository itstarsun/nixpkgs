--- conflicted
+++ resolved
@@ -12,20 +12,13 @@
 buildPythonPackage rec {
   pname = "pylast";
   version = "4.4.0";
-<<<<<<< HEAD
-=======
   format = "setuptools";
 
->>>>>>> 5ed396a9
   disabled = pythonOlder "3.6";
 
   src = fetchPypi {
     inherit pname version;
-<<<<<<< HEAD
-    sha256 = "da6ebea506019af571941c35c8b4802abde4679592d52d13675650dc447e6c29";
-=======
     sha256 = "sha256-2m6+pQYBmvVxlBw1yLSAKr3kZ5WS1S0TZ1ZQ3ER+bCk=";
->>>>>>> 5ed396a9
   };
 
   nativeBuildInputs = [
