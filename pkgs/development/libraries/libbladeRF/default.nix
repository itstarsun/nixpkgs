<<<<<<< HEAD
{ stdenv, lib, fetchFromGitHub, pkg-config, cmake, git, doxygen, help2man, ncurses, tecla
=======
{ stdenv, lib, fetchFromGitHub, fetchpatch, pkgconfig, cmake, git, doxygen, help2man, ncurses, tecla
>>>>>>> 9ffd16b3
, libusb1, udev }:

let
  # fetch submodule
  noos = fetchFromGitHub {
    owner = "analogdevicesinc";
    repo = "no-OS";
    rev = "0bba46e6f6f75785a65d425ece37d0a04daf6157";
    sha256 = "0is79dhsyp9xmlnfdr1i5s1c22ipjafk9d35jpn5dynpvj86m99c";
  };

  version = "2.2.1";

in stdenv.mkDerivation {
  pname = "libbladeRF";
  inherit version;

  src = fetchFromGitHub {
    owner = "Nuand";
    repo = "bladeRF";
    rev = "libbladeRF_v${version}";
    sha256 = "0g89al4kwfbx1l3zjddgb9ay4mhr7zk0ndchca3sm1vq2j47nf4l";
  };

<<<<<<< HEAD
  nativeBuildInputs = [ cmake pkg-config git doxygen help2man ];
=======
  # This patch is required for version 2.2.1. As the patch is already part of
  # upstream master, it will be incorporated into the next release. The patch
  # fixes a (well-justified) compiler warning which breaks the build because
  # we compile with -Werror.
  patches = [ (fetchpatch {
    url = "https://github.com/Nuand/bladeRF/commit/163425d48a3b7d8c100d7295220d3648c050d0dd.patch";
    sha256 = "1swsymlyxm3yk2k8l71z1fv0a5k2rmab02f0c7xkrvk683mq6yxw";
  }) ];

  nativeBuildInputs = [ pkgconfig ];
>>>>>>> 9ffd16b3
  # ncurses used due to https://github.com/Nuand/bladeRF/blob/ab4fc672c8bab4f8be34e8917d3f241b1d52d0b8/host/utilities/bladeRF-cli/CMakeLists.txt#L208
  buildInputs = [ tecla libusb1 ]
    ++ lib.optionals stdenv.isLinux [ udev ]
    ++ lib.optionals stdenv.isDarwin [ ncurses ];


  postUnpack = ''
    cp -r ${noos}/* source/thirdparty/analogdevicesinc/no-OS/
  '';

  # Fixup shebang
  prePatch = "patchShebangs host/utilities/bladeRF-cli/src/cmd/doc/generate.bash";

  # Let us avoid nettools as a dependency.
  postPatch = ''
    sed -i 's/$(hostname)/hostname/' host/utilities/bladeRF-cli/src/cmd/doc/generate.bash
  '';

  cmakeFlags = [
    "-DBUILD_DOCUMENTATION=ON"
  ] ++ lib.optionals stdenv.isLinux [
    "-DUDEV_RULES_PATH=etc/udev/rules.d"
    "-DINSTALL_UDEV_RULES=ON"
    "-DBLADERF_GROUP=bladerf"
  ];

  hardeningDisable = [ "fortify" ];

  meta = with lib; {
    homepage = "https://nuand.com/libbladeRF-doc";
    description = "Supporting library of the BladeRF SDR opensource hardware";
    license = licenses.lgpl21;
    maintainers = with maintainers; [ funfunctor ];
    platforms = platforms.unix;
  };
}<|MERGE_RESOLUTION|>--- conflicted
+++ resolved
@@ -1,8 +1,4 @@
-<<<<<<< HEAD
-{ stdenv, lib, fetchFromGitHub, pkg-config, cmake, git, doxygen, help2man, ncurses, tecla
-=======
-{ stdenv, lib, fetchFromGitHub, fetchpatch, pkgconfig, cmake, git, doxygen, help2man, ncurses, tecla
->>>>>>> 9ffd16b3
+{ stdenv, lib, fetchFromGitHub, fetchpatch, pkg-config, cmake, git, doxygen, help2man, ncurses, tecla
 , libusb1, udev }:
 
 let
@@ -27,9 +23,6 @@
     sha256 = "0g89al4kwfbx1l3zjddgb9ay4mhr7zk0ndchca3sm1vq2j47nf4l";
   };
 
-<<<<<<< HEAD
-  nativeBuildInputs = [ cmake pkg-config git doxygen help2man ];
-=======
   # This patch is required for version 2.2.1. As the patch is already part of
   # upstream master, it will be incorporated into the next release. The patch
   # fixes a (well-justified) compiler warning which breaks the build because
@@ -39,8 +32,7 @@
     sha256 = "1swsymlyxm3yk2k8l71z1fv0a5k2rmab02f0c7xkrvk683mq6yxw";
   }) ];
 
-  nativeBuildInputs = [ pkgconfig ];
->>>>>>> 9ffd16b3
+  nativeBuildInputs = [ cmake pkg-config git doxygen help2man ];
   # ncurses used due to https://github.com/Nuand/bladeRF/blob/ab4fc672c8bab4f8be34e8917d3f241b1d52d0b8/host/utilities/bladeRF-cli/CMakeLists.txt#L208
   buildInputs = [ tecla libusb1 ]
     ++ lib.optionals stdenv.isLinux [ udev ]
