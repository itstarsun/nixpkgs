--- conflicted
+++ resolved
@@ -12,24 +12,16 @@
 
 buildPythonPackage rec {
   pname = "restfly";
-<<<<<<< HEAD
-  version = "1.4.4";
+  version = "1.4.5";
   format = "setuptools";
 
   disabled = pythonOlder "3.7";
-=======
-  version = "1.4.5";
->>>>>>> 78b047c6
 
   src = fetchFromGitHub {
     owner = "stevemcgrath";
     repo = pname;
     rev = version;
-<<<<<<< HEAD
-    hash = "sha256-T5NfG+Vuguh6xZ/Rdx3a1vMDgXPcl/OYhOkxb76yEXg=";
-=======
-    sha256 = "sha256-wWFf8LFZkwzbHX545tA5w2sB3ClL7eFuF+jGX0fSiSc=";
->>>>>>> 78b047c6
+    hash = "sha256-wWFf8LFZkwzbHX545tA5w2sB3ClL7eFuF+jGX0fSiSc=";
   };
 
   propagatedBuildInputs = [
