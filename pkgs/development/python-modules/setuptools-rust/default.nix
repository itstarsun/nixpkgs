--- conflicted
+++ resolved
@@ -11,11 +11,8 @@
 buildPythonPackage rec {
   pname = "setuptools-rust";
   version = "0.11.4";
-<<<<<<< HEAD
-=======
 
   disabled = isPy27;
->>>>>>> 20f001c0
 
   src = fetchPypi {
     inherit pname version;
