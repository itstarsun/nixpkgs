{ stdenv, fetchurl, libxml2 }:

<<<<<<< HEAD
stdenv.mkDerivation rec {
=======
stdenv.mkDerivation (rec {
>>>>>>> 9f735bdf
  name = "libxslt-1.1.28";

  src = fetchurl {
    url = "ftp://xmlsoft.org/libxml2/${name}.tar.gz";
<<<<<<< HEAD
    sha256 = "5fc7151a57b89c03d7b825df5a0fae0a8d5f05674c0e7cf2937ecec4d54a028c";
=======
    sha256 = "13029baw9kkyjgr7q3jccw2mz38amq7mmpr5p3bh775qawd1bisz";
>>>>>>> 9f735bdf
  };

  buildInputs = [ libxml2 ];

  patches = stdenv.lib.optionals stdenv.isSunOS [ ./patch-ah.patch ];

  configureFlags = [
    "--with-libxml-prefix=${libxml2}"
    "--without-python"
    "--without-crypto"
    "--without-debug"
    "--without-mem-debug"
    "--without-debugger"
  ];

  postInstall = ''
    mkdir -p $out/nix-support
    ln -s ${libxml2}/nix-support/setup-hook $out/nix-support/
  '';

  meta = {
    homepage = http://xmlsoft.org/XSLT/;
    description = "A C library and tools to do XSL transformations";
    license = "bsd";
    platforms = stdenv.lib.platforms.unix;
    maintainers = [ stdenv.lib.maintainers.eelco ];
  };
}<|MERGE_RESOLUTION|>--- conflicted
+++ resolved
@@ -1,19 +1,11 @@
 { stdenv, fetchurl, libxml2 }:
 
-<<<<<<< HEAD
 stdenv.mkDerivation rec {
-=======
-stdenv.mkDerivation (rec {
->>>>>>> 9f735bdf
   name = "libxslt-1.1.28";
 
   src = fetchurl {
     url = "ftp://xmlsoft.org/libxml2/${name}.tar.gz";
-<<<<<<< HEAD
-    sha256 = "5fc7151a57b89c03d7b825df5a0fae0a8d5f05674c0e7cf2937ecec4d54a028c";
-=======
     sha256 = "13029baw9kkyjgr7q3jccw2mz38amq7mmpr5p3bh775qawd1bisz";
->>>>>>> 9f735bdf
   };
 
   buildInputs = [ libxml2 ];
