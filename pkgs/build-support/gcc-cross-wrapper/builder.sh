--- conflicted
+++ resolved
@@ -10,9 +10,11 @@
 if test -z "$nativeLibc"; then
     cflagsCompile="$cflagsCompile -B$libc/lib/ -isystem $libc/include"
     ldflags="$ldflags -L$libc/lib"
-<<<<<<< HEAD
-    ldflagsBefore="-dynamic-linker $libc/lib/ld-linux.so.?"
-    #ldflagsBefore="-dynamic-linker $libc/lib/ld-uClibc.so.0"
+    # Get the proper dynamic linker for glibc and uclibc. 
+    dlinker=`eval 'echo $libc/lib/ld-*.so.?'`
+    if [ -n "$dlinker" ]; then
+      ldflagsBefore="-dynamic-linker $dlinker"
+    fi
 
     # The same as above, but put into files, useful for the gcc builder.
     dynamicLinker="$libc/lib/$dynamicLinker"
@@ -30,13 +32,6 @@
     # explicit overrides of the dynamic linker by callers to gcc/ld
     # (the *last* value counts, so ours should come first).
     echo "-dynamic-linker $dynamicLinker" > $out/nix-support/libc-ldflags-before
-=======
-    # Get the proper dynamic linker for glibc and uclibc. 
-    dlinker=`eval 'echo $libc/lib/ld-*.so.?'`
-    if [ -n "$dlinker" ]; then
-      ldflagsBefore="-dynamic-linker $dlinker"
-    fi
->>>>>>> 93d2b4b7
 fi
 
 if test -n "$nativeTools"; then
