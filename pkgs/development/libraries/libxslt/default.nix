--- conflicted
+++ resolved
@@ -1,12 +1,7 @@
 { stdenv, fetchurl, libxml2 }:
 
-<<<<<<< HEAD
 stdenv.mkDerivation rec {
   name = "libxslt-1.1.28";
-=======
-stdenv.mkDerivation (rec {
-  name = "libxslt-1.1.27";
->>>>>>> 1764ea2b
 
   src = fetchurl {
     url = "ftp://xmlsoft.org/libxml2/${name}.tar.gz";
@@ -16,6 +11,15 @@
   buildInputs = [ libxml2 ];
 
   patches = stdenv.lib.optionals stdenv.isSunOS [ ./patch-ah.patch ];
+
+  configureFlags = [
+    "--with-libxml-prefix=${libxml2}"
+    "--without-python"
+    "--without-crypto"
+    "--without-debug"
+    "--without-mem-debug"
+    "--without-debugger"
+  ];
 
   postInstall = ''
     mkdir -p $out/nix-support
@@ -29,15 +33,4 @@
     platforms = stdenv.lib.platforms.linux;
     maintainers = [ stdenv.lib.maintainers.eelco ];
   };
-} // (if !stdenv.isFreeBSD then {} else {
-  buildInputs = [];
-
-  configureFlags = [
-    "--with-libxml-prefix=${libxml2}"
-    "--without-python"
-    "--without-crypto"
-    "--without-debug"
-    "--without-mem-debug"
-    "--without-debugger"
-  ];
-}))+}