--- conflicted
+++ resolved
@@ -31,14 +31,11 @@
 
   subPackages = [ "cmd/..." ];
 
-  vendorHash = "sha256-bb9jBno7elO6qKGjacpX3rxgrpJpGpTxMQtdBYjBzMk=";
+  vendorHash = "sha256-+AvmJkZCFovE2+5Lg98tUvA7f2kBHUMzhl5IyrEGuy8=";
 
   # integration tests require network access
   doCheck = false;
 
-<<<<<<< HEAD
-  vendorHash = "sha256-+AvmJkZCFovE2+5Lg98tUvA7f2kBHUMzhl5IyrEGuy8=";
-=======
   ldflags = [
     "-s"
     "-w"
@@ -47,7 +44,6 @@
 
   preBuild = ''
     export HOME=$TEMPDIR
->>>>>>> 56ecab70
 
     pushd site
     yarn config --offline set yarn-offline-mirror ${offlineCache}
