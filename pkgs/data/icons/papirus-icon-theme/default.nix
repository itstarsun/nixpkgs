--- conflicted
+++ resolved
@@ -1,8 +1,4 @@
-<<<<<<< HEAD
-{ lib, stdenvNoCC, fetchFromGitHub, fetchurl, gtk3, pantheon, breeze-icons, gnome-icon-theme, hicolor-icon-theme, papirus-folders, color ? "blue" }:
-=======
-{ lib, stdenv, fetchFromGitHub, fetchurl, gtk3, pantheon, breeze-icons, gnome-icon-theme, hicolor-icon-theme, papirus-folders, color ? null }:
->>>>>>> 7c6a8f0b
+{ lib, stdenvNoCC, fetchFromGitHub, fetchurl, gtk3, pantheon, breeze-icons, gnome-icon-theme, hicolor-icon-theme, papirus-folders, color ? null }:
 
 stdenvNoCC.mkDerivation rec {
   pname = "papirus-icon-theme";
