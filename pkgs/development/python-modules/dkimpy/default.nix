{ lib, fetchPypi, openssl, buildPythonPackage
, pytest, dnspython, pynacl, authres, python }:

buildPythonPackage rec {
  pname = "dkimpy";
  version = "1.1.1";

  src = fetchPypi {
    inherit pname version;
<<<<<<< HEAD
    hash = "sha256-NQDukEVLfCz3ElgeA5jrRwONJ+aRSDKd9jTs2Y3YYhw=";
=======
    sha256 = "sha256-dVl0S1qQGWkZCPCgxlPiBrbL9jbIxtZuGggnz8jsf5E=";
>>>>>>> 32956b5f
};

  nativeCheckInputs = [ pytest ];
  propagatedBuildInputs =  [ openssl dnspython pynacl authres ];

  patchPhase = ''
    substituteInPlace dkim/dknewkey.py --replace \
      /usr/bin/openssl ${openssl}/bin/openssl
  '';

  checkPhase = ''
    ${python.interpreter} ./test.py
  '';

  meta = with lib; {
    description = "DKIM + ARC email signing/verification tools + Python module";
    longDescription = ''
      Python module that implements DKIM (DomainKeys Identified Mail) email
      signing and verification. It also provides a number of convєnient tools
      for command line signing and verification, as well as generating new DKIM
      records. This version also supports the experimental Authenticated
      Received Chain (ARC) protocol.
    '';
    homepage = "https://launchpad.net/dkimpy";
    license = licenses.bsd3;
    maintainers = with maintainers; [ leenaars ];
  };
}<|MERGE_RESOLUTION|>--- conflicted
+++ resolved
@@ -7,11 +7,7 @@
 
   src = fetchPypi {
     inherit pname version;
-<<<<<<< HEAD
-    hash = "sha256-NQDukEVLfCz3ElgeA5jrRwONJ+aRSDKd9jTs2Y3YYhw=";
-=======
-    sha256 = "sha256-dVl0S1qQGWkZCPCgxlPiBrbL9jbIxtZuGggnz8jsf5E=";
->>>>>>> 32956b5f
+    hash = "sha256-dVl0S1qQGWkZCPCgxlPiBrbL9jbIxtZuGggnz8jsf5E=";
 };
 
   nativeCheckInputs = [ pytest ];
