--- conflicted
+++ resolved
@@ -20,15 +20,10 @@
     ssid=${cfg.ssid}
     hw_mode=${cfg.hwMode}
     channel=${toString cfg.channel}
-<<<<<<< HEAD
     ieee80211n=1
     ieee80211ac=1
-    ${optionalString (cfg.countryCode != null) ''country_code=${cfg.countryCode}''}
-    ${optionalString (cfg.countryCode != null) ''ieee80211d=1''}
-=======
     ${optionalString (cfg.countryCode != null) "country_code=${cfg.countryCode}"}
     ${optionalString (cfg.countryCode != null) "ieee80211d=1"}
->>>>>>> d8d4f25c
 
     # logging (debug level)
     logger_syslog=-1
