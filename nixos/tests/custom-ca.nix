# Checks that `security.pki` options are working in curl and the main browser
# engines: Gecko (via Firefox), Chromium, QtWebEngine (Falkon) and WebKitGTK
# (via Midori). The test checks that certificates issued by a custom trusted
# CA are accepted but those from an unknown CA are rejected.

import ./make-test-python.nix ({ pkgs, lib, ... }:

let
  makeCert = { caName, domain }: pkgs.runCommand "example-cert"
  { buildInputs = [ pkgs.gnutls ]; }
  ''
    mkdir $out

    # CA cert template
    cat >ca.template <<EOF
    organization = "${caName}"
    cn = "${caName}"
    expiration_days = 365
    ca
    cert_signing_key
    crl_signing_key
    EOF

    # server cert template
    cat >server.template <<EOF
    organization = "An example company"
    cn = "${domain}"
    expiration_days = 30
    dns_name = "${domain}"
    encryption_key
    signing_key
    EOF

    # generate CA keypair
    certtool                \
      --generate-privkey    \
      --key-type rsa        \
      --sec-param High      \
      --outfile $out/ca.key
    certtool                     \
      --generate-self-signed     \
      --load-privkey $out/ca.key \
      --template ca.template     \
      --outfile $out/ca.crt

    # generate server keypair
    certtool                    \
      --generate-privkey        \
      --key-type rsa            \
      --sec-param High          \
      --outfile $out/server.key
    certtool                            \
      --generate-certificate            \
      --load-privkey $out/server.key    \
      --load-ca-privkey $out/ca.key     \
      --load-ca-certificate $out/ca.crt \
      --template server.template        \
      --outfile $out/server.crt
  '';

  example-good-cert = makeCert
    { caName = "Example good CA";
      domain = "good.example.com";
    };

  example-bad-cert = makeCert
    { caName = "Unknown CA";
      domain = "bad.example.com";
    };

in

{
  name = "custom-ca";
  meta.maintainers = with lib.maintainers; [ rnhmjoj ];

  enableOCR = true;

  machine = { pkgs, ... }:
    { imports = [ ./common/user-account.nix ./common/x11.nix ];

      # chromium-based browsers refuse to run as root
      test-support.displayManager.auto.user = "alice";
<<<<<<< HEAD
=======
      # browsers may hang with the default memory
      virtualisation.memorySize = 600;
>>>>>>> 40d43349

      networking.hosts."127.0.0.1" = [ "good.example.com" "bad.example.com" ];
      security.pki.certificateFiles = [ "${example-good-cert}/ca.crt" ];

      services.nginx.enable = true;
      services.nginx.virtualHosts."good.example.com" =
        { onlySSL = true;
          sslCertificate = "${example-good-cert}/server.crt";
          sslCertificateKey = "${example-good-cert}/server.key";
          locations."/".extraConfig = ''
            add_header Content-Type text/plain;
            return 200 'It works!';
          '';
        };
      services.nginx.virtualHosts."bad.example.com" =
        { onlySSL = true;
          sslCertificate = "${example-bad-cert}/server.crt";
          sslCertificateKey = "${example-bad-cert}/server.key";
          locations."/".extraConfig = ''
            add_header Content-Type text/plain;
            return 200 'It does not work!';
          '';
        };

      environment.systemPackages = with pkgs; [
        xdotool
        firefox
        chromium
        qutebrowser
        midori
      ];
    };

  testScript = ''
    from typing import Tuple
    def execute_as(user: str, cmd: str) -> Tuple[int, str]:
        """
        Run a shell command as a specific user.
        """
        return machine.execute(f"sudo -u {user} {cmd}")


    def wait_for_window_as(user: str, cls: str) -> None:
        """
        Wait until a X11 window of a given user appears.
        """

        def window_is_visible(last_try: bool) -> bool:
            ret, stdout = execute_as(user, f"xdotool search --onlyvisible --class {cls}")
            if last_try:
                machine.log(f"Last chance to match {cls} on the window list")
            return ret == 0

        with machine.nested("Waiting for a window to appear"):
            retry(window_is_visible)


    machine.start()

    with subtest("Good certificate is trusted in curl"):
        machine.wait_for_unit("nginx")
        machine.wait_for_open_port(443)
        machine.succeed("curl -fv https://good.example.com")

    with subtest("Unknown CA is untrusted in curl"):
        machine.fail("curl -fv https://bad.example.com")

    browsers = {
      "firefox": "Security Risk",
      "chromium": "not private",
      "qutebrowser -T": "Certificate error",
      "midori": "Security"
    }

    machine.wait_for_x()
    for command, error in browsers.items():
        browser = command.split()[0]
        with subtest("Good certificate is trusted in " + browser):
            execute_as(
                "alice", f"{command} https://good.example.com >&2 &"
            )
            wait_for_window_as("alice", browser)
            machine.wait_for_text("It works!")
            machine.screenshot("good" + browser)
            execute_as("alice", "xdotool key ctrl+w")  # close tab

        with subtest("Unknown CA is untrusted in " + browser):
            execute_as("alice", f"{command} https://bad.example.com >&2 &")
            machine.wait_for_text(error)
            machine.screenshot("bad" + browser)
            machine.succeed("pkill -f " + browser)
  '';
})<|MERGE_RESOLUTION|>--- conflicted
+++ resolved
@@ -81,11 +81,9 @@
 
       # chromium-based browsers refuse to run as root
       test-support.displayManager.auto.user = "alice";
-<<<<<<< HEAD
-=======
+
       # browsers may hang with the default memory
       virtualisation.memorySize = 600;
->>>>>>> 40d43349
 
       networking.hosts."127.0.0.1" = [ "good.example.com" "bad.example.com" ];
       security.pki.certificateFiles = [ "${example-good-cert}/ca.crt" ];
