{ stdenv, cmake, ninja, intltool, fetchurl, libxml2, webkitgtk, highlight
, pkgconfig, gtk3, glib, libnotify, gtkspell3
, wrapGAppsHook, itstool, shared-mime-info, libical, db, gcr, sqlite
, gnome3, librsvg, gdk_pixbuf, libsecret, nss, nspr, icu
, libcanberra-gtk3, bogofilter, gst_all_1, procps, p11-kit, openldap }:

let
  version = "3.26.6";
in stdenv.mkDerivation rec {
  name = "evolution-${version}";
<<<<<<< HEAD
  version = "3.26.3";

  src = fetchurl {
    url = "mirror://gnome/sources/evolution/${gnome3.versionBranch version}/${name}.tar.xz";
    sha256 = "091621f21827e2dfb8057f3b2c3a215c4e97a692c59d0a4ee33108af571de60e";
  };

  passthru = {
    updateScript = gnome3.updateScript { packageName = "evolution"; attrPath = "gnome3.evolution"; };
  };

  doCheck = true;

  propagatedUserEnvPkgs = [ gnome3.gnome-themes-standard
                            gnome3.evolution-data-server ];

  buildInputs = [ gtk3 glib gdk_pixbuf gnome3.defaultIconTheme librsvg db icu
                  gnome3.evolution-data-server libsecret libical gcr
                  webkitgtk shared-mime-info gnome3.gnome-desktop gtkspell3
                  libcanberra-gtk3 bogofilter gnome3.libgdata sqlite
                  gst_all_1.gstreamer gst_all_1.gst-plugins-base p11-kit
                  nss nspr libnotify procps highlight gnome3.libgweather
                  gnome3.gsettings-desktop-schemas
                  gnome3.libgnome-keyring gnome3.glib-networking openldap
                ];
=======

  src = fetchurl {
    url = "mirror://gnome/sources/evolution/${gnome3.versionBranch version}/${name}.tar.xz";
    sha256 = "1adqh5f5aijkj5cnj1qprig8cd594m0qb0mzxn0zx44k0b6z5m1p";
  };

  propagatedUserEnvPkgs = [ gnome3.evolution-data-server ];
>>>>>>> da86dadb

  buildInputs = [
    gtk3 glib gdk_pixbuf gnome3.defaultIconTheme librsvg db icu
    gnome3.evolution-data-server libsecret libical gcr
    webkitgtk shared-mime-info gnome3.gnome-desktop gtkspell3
    libcanberra-gtk3 bogofilter gnome3.libgdata sqlite
    gst_all_1.gstreamer gst_all_1.gst-plugins-base p11-kit
    nss nspr libnotify procps highlight gnome3.libgweather
    gnome3.gsettings-desktop-schemas
    gnome3.libgnome-keyring gnome3.glib-networking openldap
  ];

  nativeBuildInputs = [ cmake ninja intltool itstool libxml2 pkgconfig wrapGAppsHook ];

  cmakeFlags = [
    "-DENABLE_AUTOAR=OFF"
    "-DENABLE_LIBCRYPTUI=OFF"
    "-DENABLE_YTNEF=OFF"
    "-DENABLE_PST_IMPORT=OFF"
  ];

  doCheck = true;

  checkPhase = "ctest";

  passthru = {
    updateScript = gnome3.updateScript {
      packageName = "evolution";
      attrPath = "gnome3.evolution";
    };
  };

  requiredSystemFeatures = [ "big-parallel" ];

  meta = with stdenv.lib; {
    homepage = https://wiki.gnome.org/Apps/Evolution;
    description = "Personal information management application that provides integrated mail, calendaring and address book functionality";
    maintainers = gnome3.maintainers;
    license = licenses.lgpl2Plus;
    platforms = platforms.linux;
  };
}<|MERGE_RESOLUTION|>--- conflicted
+++ resolved
@@ -8,33 +8,6 @@
   version = "3.26.6";
 in stdenv.mkDerivation rec {
   name = "evolution-${version}";
-<<<<<<< HEAD
-  version = "3.26.3";
-
-  src = fetchurl {
-    url = "mirror://gnome/sources/evolution/${gnome3.versionBranch version}/${name}.tar.xz";
-    sha256 = "091621f21827e2dfb8057f3b2c3a215c4e97a692c59d0a4ee33108af571de60e";
-  };
-
-  passthru = {
-    updateScript = gnome3.updateScript { packageName = "evolution"; attrPath = "gnome3.evolution"; };
-  };
-
-  doCheck = true;
-
-  propagatedUserEnvPkgs = [ gnome3.gnome-themes-standard
-                            gnome3.evolution-data-server ];
-
-  buildInputs = [ gtk3 glib gdk_pixbuf gnome3.defaultIconTheme librsvg db icu
-                  gnome3.evolution-data-server libsecret libical gcr
-                  webkitgtk shared-mime-info gnome3.gnome-desktop gtkspell3
-                  libcanberra-gtk3 bogofilter gnome3.libgdata sqlite
-                  gst_all_1.gstreamer gst_all_1.gst-plugins-base p11-kit
-                  nss nspr libnotify procps highlight gnome3.libgweather
-                  gnome3.gsettings-desktop-schemas
-                  gnome3.libgnome-keyring gnome3.glib-networking openldap
-                ];
-=======
 
   src = fetchurl {
     url = "mirror://gnome/sources/evolution/${gnome3.versionBranch version}/${name}.tar.xz";
@@ -42,7 +15,6 @@
   };
 
   propagatedUserEnvPkgs = [ gnome3.evolution-data-server ];
->>>>>>> da86dadb
 
   buildInputs = [
     gtk3 glib gdk_pixbuf gnome3.defaultIconTheme librsvg db icu
