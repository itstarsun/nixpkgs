{ stdenv, fetchurl, xz, bzip2, perl, xorg, libdvdnav, libbluray
, zlib, a52dec, libmad, faad2, ffmpeg, alsaLib
, pkgconfig, dbus, fribidi, freefont_ttf, libebml, libmatroska
, libvorbis, libtheora, speex, lua5, libgcrypt, libupnp
, libcaca, libpulseaudio, flac, schroedinger, libxml2, librsvg
, mpeg2dec, udev, gnutls, avahi, libcddb, libjack2, SDL, SDL_image
, libmtp, unzip, taglib, libkate, libtiger, libv4l, samba, liboggz
, libass, libva, libdvbpsi, libdc1394, libraw1394, libopus
, libvdpau, libsamplerate, live555, fluidsynth
, onlyLibVLC ? false
, qt4 ? null
, withQt5 ? false, qtbase ? null
, jackSupport ? false
}:

with stdenv.lib;

assert (withQt5 -> qtbase != null);
assert (!withQt5 -> qt4 != null);

stdenv.mkDerivation rec {
  name = "vlc-${version}";
  version = "2.2.2";

  src = fetchurl {
    url = "http://get.videolan.org/vlc/${version}/${name}.tar.xz";
    sha256 = "1dazxbmzx2g5570pkg519a7fsj07rdr155kjsw7b9y8npql33lls";
  };

<<<<<<< HEAD
  # outputs TODO: some modules are "corrupt", even without splitting vlc
=======
  # Comment-out the Qt 5.5 version check, as we do apply the relevant patch.
  # https://trac.videolan.org/vlc/ticket/16497
  postPatch = if (!withQt5) then null else
    "sed '/I78ef29975181ee22429c9bd4b11d96d9e68b7a9c/s/^/: #/' -i configure";
>>>>>>> a26357ee

  buildInputs =
    [ xz bzip2 perl zlib a52dec libmad faad2 ffmpeg alsaLib libdvdnav libdvdnav.libdvdread
      libbluray dbus fribidi libvorbis libtheora speex lua5 libgcrypt
      libupnp libcaca libpulseaudio flac schroedinger libxml2 librsvg mpeg2dec
      udev gnutls avahi libcddb SDL SDL_image libmtp unzip taglib
      libkate libtiger libv4l samba liboggz libass libdvbpsi libva
      xorg.xlibsWrapper xorg.libXv xorg.libXvMC xorg.libXpm xorg.xcbutilkeysyms
      libdc1394 libraw1394 libopus libebml libmatroska libvdpau libsamplerate live555
      fluidsynth
    ]
    ++ [(if withQt5 then qtbase else qt4)]
    ++ optional jackSupport libjack2;

  nativeBuildInputs = [ pkgconfig ];

  LIVE555_PREFIX = live555;

  configureFlags =
    [ "--enable-alsa"
      "--with-kde-solid=$out/share/apps/solid/actions"
      "--enable-dc1394"
      "--enable-ncurses"
      "--enable-vdpau"
      "--enable-dvdnav"
      "--enable-samplerate"
    ]
    ++ optional onlyLibVLC  "--disable-vlc";

  preConfigure = ''sed -e "s@/bin/echo@echo@g" -i configure'';

  enableParallelBuilding = true;

  preBuild = ''
    substituteInPlace modules/text_renderer/freetype.c --replace \
      /usr/share/fonts/truetype/freefont/FreeSerifBold.ttf \
      ${freefont_ttf}/share/fonts/truetype/FreeSerifBold.ttf
  '';

  meta = with stdenv.lib; {
    description = "Cross-platform media player and streaming server";
    homepage = http://www.videolan.org/vlc/;
    platforms = platforms.linux;
    license = licenses.lgpl21Plus;
  };
}<|MERGE_RESOLUTION|>--- conflicted
+++ resolved
@@ -27,14 +27,10 @@
     sha256 = "1dazxbmzx2g5570pkg519a7fsj07rdr155kjsw7b9y8npql33lls";
   };
 
-<<<<<<< HEAD
-  # outputs TODO: some modules are "corrupt", even without splitting vlc
-=======
   # Comment-out the Qt 5.5 version check, as we do apply the relevant patch.
   # https://trac.videolan.org/vlc/ticket/16497
   postPatch = if (!withQt5) then null else
     "sed '/I78ef29975181ee22429c9bd4b11d96d9e68b7a9c/s/^/: #/' -i configure";
->>>>>>> a26357ee
 
   buildInputs =
     [ xz bzip2 perl zlib a52dec libmad faad2 ffmpeg alsaLib libdvdnav libdvdnav.libdvdread
