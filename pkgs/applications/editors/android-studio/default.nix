{ stdenv, callPackage, fetchurl, makeFontsConf, gnome2 }:

let
  mkStudio = opts: callPackage (import ./common.nix opts) {
    fontsConf = makeFontsConf {
      fontDirectories = [];
    };
    inherit (gnome2) GConf gnome_vfs;
  };
  stableVersion = {
    version = "3.1.2.0"; # "Android Studio 3.1.2"
    build = "173.4720617";
    sha256Hash = "1h9f4pkyqxkqxampi8v035czg5d4g6lp4bsrnq5mgpwhjwkr1whk";
  };
  latestVersion = {
<<<<<<< HEAD
    version = "3.2.0.12"; # "Android Studio 3.2 Canary 13"
    build = "181.4749738";
    sha256Hash = "0mwsbmxzrs7yavgkckpmfvpz46v7fpa0nxvf8zqa9flmsv8p8l10";
=======
    version = "3.2.0.13"; # "Android Studio 3.2 Canary 14"
    build = "181.4763614";
    sha256Hash = "1rx3bip5a7v349whg26kxvj05qlvm7zwacfqnfzfmvvhzbh7xnyh";
>>>>>>> 0fd655f3
  };
in rec {
  # Old alias
  preview = beta;

  # Attributes are named by the corresponding release channels

  stable = mkStudio (stableVersion // {
    pname = "android-studio";
    #pname = "android-studio-stable"; # TODO: Rename and provide symlink

    meta = with stdenv.lib; {
      description = "The Official IDE for Android (stable channel)";
      longDescription = ''
        Android Studio is the official IDE for Android app development, based on
        IntelliJ IDEA.
      '';
      homepage = https://developer.android.com/studio/index.html;
      license = licenses.asl20;
      platforms = [ "x86_64-linux" ];
      maintainers = with maintainers; [ primeos ];
    };
  });

  beta = mkStudio (stableVersion // {
    pname = "android-studio-preview";
    #pname = "android-studio-beta"; # TODO: Rename and provide symlink

    meta = stable.meta // {
      description = "The Official IDE for Android (beta channel)";
      homepage = https://developer.android.com/studio/preview/index.html;
    };
  });

  dev = mkStudio (latestVersion // {
    pname = "android-studio-dev";

    meta = beta.meta // {
      description = "The Official IDE for Android (dev channel)";
    };
  });

  canary = mkStudio (latestVersion // {
    pname = "android-studio-canary";

    meta = beta.meta // {
      description = "The Official IDE for Android (canary channel)";
    };
  });
}<|MERGE_RESOLUTION|>--- conflicted
+++ resolved
@@ -13,15 +13,9 @@
     sha256Hash = "1h9f4pkyqxkqxampi8v035czg5d4g6lp4bsrnq5mgpwhjwkr1whk";
   };
   latestVersion = {
-<<<<<<< HEAD
-    version = "3.2.0.12"; # "Android Studio 3.2 Canary 13"
-    build = "181.4749738";
-    sha256Hash = "0mwsbmxzrs7yavgkckpmfvpz46v7fpa0nxvf8zqa9flmsv8p8l10";
-=======
     version = "3.2.0.13"; # "Android Studio 3.2 Canary 14"
     build = "181.4763614";
     sha256Hash = "1rx3bip5a7v349whg26kxvj05qlvm7zwacfqnfzfmvvhzbh7xnyh";
->>>>>>> 0fd655f3
   };
 in rec {
   # Old alias
