--- conflicted
+++ resolved
@@ -1,13 +1,8 @@
 { stdenv, fetchFromGitHub, cmake }:
 
 stdenv.mkDerivation rec {
-<<<<<<< HEAD
   pname = "onig";
-  version = "6.9.2";
-=======
-  name = "onig-${version}";
   version = "6.9.3";
->>>>>>> 8943fb5f
 
   src = fetchFromGitHub {
     owner = "kkos";
