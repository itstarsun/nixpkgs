let

  allPackages = import ./all-packages.nix;

  pkgs = allPackages {};

  /* Set the Hydra scheduling priority for a job.  The default
     priority (100) should be used for most jobs.  A different
     priority should only be used for a few particularly interesting
     jobs (in terms of giving feedback to developers), such as stdenv.
  */
  prio = level: job: toJob job // { schedulingPriority = level; };

  toJob = x: if builtins.isAttrs x then x else
    { type = "job"; systems = x; schedulingPriority = 20; };

  /* Perform a job on the given set of platforms.  The function `f' is
     called by Hydra for each platform, and should return some job
     to build on that platform.  `f' is passed the Nixpkgs collection
     for the platform in question. */
  testOn = systems: f: {system ? builtins.currentSystem}:
    if pkgs.lib.elem system systems then f (allPackages {inherit system;}) else {};

  /* Map an attribute of the form `foo = [platforms...]'  to `testOn
     [platforms...] (pkgs: pkgs.foo)'. */
  mapTestOn = pkgs.lib.mapAttrsRecursiveCond
    (as: !(as ? type && as.type == "job"))
    (path: value:
      let
        job = toJob value;
        getPkg = pkgs:
          pkgs.lib.addMetaAttrs { schedulingPriority = toString job.schedulingPriority; }
          (pkgs.lib.getAttrFromPath path pkgs);
      in testOn job.systems getPkg);

  /* Common platform groups on which to test packages. */
  linux = ["i686-linux" "x86_64-linux"];
  darwin = ["i686-darwin"];
  cygwin = ["i686-cygwin"];
  all = linux ++ darwin ++ cygwin;
  allBut = platform: pkgs.lib.filter (x: platform != x) all;

  /* Platform groups for specific kinds of applications. */
  x11Supported = linux;
  gtkSupported = linux;
  ghcSupported = linux ++ darwin;

in {

  tarball = import ./make-tarball.nix;

} // mapTestOn {

  MPlayer = linux;
  abcde = linux;
  alsaUtils = linux;
  apacheHttpd = linux;
  aspell = all;
  at = linux;
  aterm25 = all;
  aterm28 = all;
  audacious = linux;
  audacious_plugins = linux;
  autoconf = all;
  automake110x = all;
  automake19x = all;
  avahi = allBut "i686-cygwin";  # Cygwin builds fail
  bash = all;
  bashInteractive = all;
  bazaar = linux; # first let sqlite3 work on darwin
  binutils = linux;
  bison23 = all;
  bison24 = all;
  bitlbee = linux; 
  bittorrent = linux;
  boost = all;
  boostFull = all;
  bsdiff = all;
  bzip2 = all;
  cabextract = all;
  castleCombat = linux;
  cdrkit = linux;
  cedet = linux;
  chatzilla = linux;
  cksfv = all;
  compiz = linux;
  coreutils = all;
  cpio = all;
  cron = linux;
  cups = linux;
  db4 = all;
  dhcp = linux;
  dico = linux;
  dietlibc = linux;
  diffutils = all;
  docbook5 = all;
  docbook5_xsl = all;
  docbook_xml_dtd_42 = all;
  docbook_xml_dtd_43 = all;
  docbook_xsl = all;
  doxygen = linux;
  e2fsprogs = linux;
  emacs22 = all;
  emacsUnicode = all;
  emms = linux;
  enscript = all;
  eprover = linux;
  evince = linux;
  expect = linux;
  exult = linux;
  feh = linux;
  file = all;
  findutils = all;
  firefox2 = linux;
  firefox3 = prio 150 linux;
  flex = all;
  flex2535 = all;
  gawk = all;
  gcc = all;
  gcc33 = linux;
  gcc34 = linux;
  gcc43multi = ["x86_64-linux"];
  gdb = all;
  ghc = ghcSupported;
  ghostscript = linux;
  ghostscriptX = linux;
  gimp = linux;
  git = linux;
  gnash = linux;
  gnugrep = all;
  gnum4 = all;
  gnumake = all;
  gnupatch = all;
  gnupg2 = linux;
  gnuplot = allBut "i686-cygwin";
  gnuplotX = linux;
  gnused = all;
  gnutar = all;
  gnutls = linux;
  gphoto2 = linux;
  gprolog = linux;
  gqview = gtkSupported;
  graphviz = all;
  grub = linux;
  gsl = linux;
  guile = linux;  # tests fail on Cygwin
  guileLib = linux;
  gv = linux;
  gzip = all;
  hal = linux;
  hello = all;
  host = linux;
  iana_etc = linux;
  icecat3Xul = [ "i686-linux" ];
  idutils = all;
  imagemagick = allBut "i686-cygwin";
  impressive = linux;
  inetutils = linux;
  inkscape = linux;
  iputils = linux;
  irssi = linux;
  jnettop = linux;
  jwhois = linux;
  kbd = linux;
  kcachegrind = linux;
  keen4 = ["i686-linux"];
  kile = linux;
  klibc = linux;
  konversation = linux;
  ktorrent = linux;
  kvm = linux;
  less = all;
  lftp = all;
  lhs2tex = ghcSupported;
  libsmbios = linux;
  libtool = all;
  libtool_2 = all;
  libxml2 = all;
  libxslt = all;
  lout = linux;
  lsh = linux;
  lvm2 = linux;
  man = linux;
  manpages = linux;
  maxima = linux;
  mc = all;
  mcron = linux;
  mdadm = linux;
  mercurial = allBut "i686-cygwin";
  mesa = linux;
  mingetty = linux;
  mk = linux;
  mktemp = all;
  mod_python = linux;
  module_init_tools = linux;
  mono = linux;
  monotone = linux;
  mpg321 = linux;
  mysql = linux;
  nano = allBut "i686-cygwin";
  netcat = all;
  nfsUtils = linux;
  nix = all;
  nixUnstable = all;
  nss_ldap = linux;
  nssmdns = linux;
  ntfs3g = linux;
  ntp = linux;
  nxml = all;
  octave = linux;
  openoffice = linux;
  openssh = linux;
  openssl = all;
  pam_console = linux;
  pam_ldap = linux;
  pam_login = linux;
  pam_unix2 = linux;
  pan = gtkSupported;
  par2cmdline = all;
  pavucontrol = linux;
  pciutils = linux;
  perl = all;
  perlTaskCatalystTutorial = linux;
  php = linux;
  pidgin = linux;
  pinentry = linux;
  pkgconfig = all;
  pltScheme = linux;
  pmccabe = linux;
  portmap = linux;
  postgresql = all;
  procps = linux;
  pthreadmanpages = all;
  python = allBut "i686-cygwin";
  pythonFull = linux;
  qt3 = allBut "i686-cygwin";
  qt4 = linux;
  quake3demo = linux;
  readline = all;
  reiserfsprogs = linux;
  rogue = all;
  rpm = linux;
  rsync = linux;
  rubber = allBut "i686-cygwin";
  ruby = all;
  screen = linux ++ darwin;
  seccure = linux;
  slim = linux;
  sloccount = allBut "i686-cygwin";
  spidermonkey = linux;
  splashutils_13 = linux;
  splashutils_15 = linux;
  sqlite = allBut "i686-cygwin";
  ssmtp = linux;
  stdenv = prio 175 all;
  strace = linux;
  su = linux;
  subversion = all;
  subversion16 = all;
  sudo = linux;
  superTuxKart = linux;
  swig = linux;
  sylpheed = linux;
  sysklogd = linux;
  syslinux = ["i686-linux"];
  sysvinit = linux;
  sysvtools = linux;
  tcpdump = linux;
  teeworlds = linux;
  tetex = linux;
  texLive = linux;
  texLiveBeamer = linux;
  texLiveExtra = linux;
  texinfo = all;
  thunderbird = linux;
  tightvnc = linux;
  time = linux;
  tinycc = ["i686-linux"];
  udev = linux;
  uml = ["i686-linux"];
  unzip = all;
  upstart = linux;
  utillinux = linux;
  valgrind = linux;
  vim = linux;
  vimHugeX = linux;
  vlc = linux;
  vorbisTools = linux;
  vpnc = linux;
  w3m = all;
  webkit = linux;
  wget = all;
  wine = ["i686-linux"];
  wirelesstools = linux;
  wxHaskell = linux;
  x11_ssh_askpass = linux;
  xchm = linux;
  xfig = x11Supported;
  xineUI = linux;
  xkeyboard_config = linux;
  xlockmore = linux;
  xmltv = linux;
  xpdf = linux;
  xscreensaver = linux;
  xsel = linux;
  xterm = linux;
  zdelta = linux;
  zile = linux;
  zip = all;

  aspellDicts = {
    de = all;
    en = all;
    es = all;
    fr = all;
    nl = all;
    ru = all;
  };
  
  gnome = {
    gconfeditor = linux;
    gnomepanel = linux;
    gnometerminal = linux;
    gnomeutils = linux;
    metacity = linux;
  };

  gtkLibs = {
    gtk = linux;
  };

  kde3 = {
    kdebase = linux;
    kdelibs = linux;
  };

  kde42 = {
    kdeadmin = linux;
    kdeartwork = linux;
    kdebase = linux;
    kdebase_runtime = linux;
    kdebase_workspace = linux;
    kdeedu = linux;
    kdegames = linux;
    kdegraphics = linux;
    kdelibs = linux;
    kdemultimedia = linux;
    kdenetwork = linux;
    kdepim = linux;
    kdeplasma_addons = linux;
    kdesdk = linux;
    kdetoys = linux;
    kdeutils = linux;
    kdewebdev = linux;
<<<<<<< HEAD
=======
    ktorrent = linux;
    kdesvn = linux;
    krusader = linux;
  };

  kernelPackages_2_6_25 = {
    aufs = linux;
    kernel = linux;
    virtualbox = linux;
>>>>>>> 871717cd
  };

  kernelPackages_2_6_26 = {
    aufs = linux;
    kernel = linux;
    virtualbox = linux;
  };
  
  kernelPackages_2_6_27 = {
    aufs = linux;
    kernel = linux;
    virtualbox = linux;
  };
  
  kernelPackages_2_6_28 = {
    aufs = linux;
    kernel = linux;
    virtualbox = linux;
  };

  strategoPackages = {
    sdf = all;
    strategoxt = all;
    javafront = all;
    dryad = linux;
  };
  
  xorg = {
    fontadobe100dpi = linux;
    fontadobe75dpi = linux;
    fontbh100dpi = linux;
    fontbhlucidatypewriter100dpi = linux;
    fontbhlucidatypewriter75dpi = linux;
    fontbhttf = linux;
    fontcursormisc = linux;
    fontmiscmisc = linux;
    iceauth = linux;
    libX11 = linux;
    lndir = all;
    setxkbmap = linux;
    xauth = linux;
    xf86inputkeyboard = linux;
    xf86inputmouse = linux;
    xf86videointel = linux;
    xf86videovesa = linux;
    xkbcomp = linux;
    xorgserver = linux;
    xrandr = linux;
    xrdb = linux;
    xset = linux;
  };

}<|MERGE_RESOLUTION|>--- conflicted
+++ resolved
@@ -335,6 +335,7 @@
   };
 
   kde42 = {
+    amarok = linux;
     kdeadmin = linux;
     kdeartwork = linux;
     kdebase = linux;
@@ -352,8 +353,6 @@
     kdetoys = linux;
     kdeutils = linux;
     kdewebdev = linux;
-<<<<<<< HEAD
-=======
     ktorrent = linux;
     kdesvn = linux;
     krusader = linux;
@@ -363,7 +362,6 @@
     aufs = linux;
     kernel = linux;
     virtualbox = linux;
->>>>>>> 871717cd
   };
 
   kernelPackages_2_6_26 = {
