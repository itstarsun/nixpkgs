--- conflicted
+++ resolved
@@ -16,14 +16,9 @@
 
   nativeBuildInputs = [ pkgconfig ];
   buildInputs = [
-<<<<<<< HEAD
-    wayland mesa libxkbcommon cairo libxcb libXcursor x11 udev libdrm mtdev
-    libjpeg pam dbus.libs libinput pango libunwind freerdp vaapi libva libwebp
-=======
-    pkgconfig wayland mesa libxkbcommon cairo libxcb libXcursor xlibsWrapper udev libdrm
+    wayland mesa libxkbcommon cairo libxcb libXcursor xlibsWrapper udev libdrm
     mtdev libjpeg pam dbus.libs libinput pango libunwind freerdp vaapi libva
     libwebp
->>>>>>> 5cfe893c
   ];
 
   configureFlags = [
