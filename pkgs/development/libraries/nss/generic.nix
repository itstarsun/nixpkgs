{ version, hash }:
{ lib
, stdenv
, fetchurl
, nspr
, perl
, zlib
, sqlite
, ninja
, darwin
, fixDarwinDylibNames
, buildPackages
, useP11kit ? true
, p11-kit
, # allow FIPS mode. Note that this makes the output non-reproducible.
  # https://developer.mozilla.org/en-US/docs/Mozilla/Projects/NSS/NSS_Tech_Notes/nss_tech_note6
  enableFIPS ? false
, nixosTests
, nss_latest
}:

let
  underscoreVersion = lib.replaceStrings [ "." ] [ "_" ] version;
in
stdenv.mkDerivation rec {
  pname = "nss";
  inherit version;

  src = fetchurl {
    url = "mirror://mozilla/security/nss/releases/NSS_${underscoreVersion}_RTM/src/${pname}-${version}.tar.gz";
    inherit hash;
  };

  depsBuildBuild = [ buildPackages.stdenv.cc ];

  nativeBuildInputs = [ perl ninja (buildPackages.python3.withPackages (ps: with ps; [ gyp ])) ]
    ++ lib.optionals stdenv.hostPlatform.isDarwin [ darwin.cctools fixDarwinDylibNames ];

  buildInputs = [ zlib sqlite ];

  propagatedBuildInputs = [ nspr ];

  patches = [
    # Based on http://patch-tracker.debian.org/patch/series/dl/nss/2:3.15.4-1/85_security_load.patch
    ./85_security_load_3.85+.patch
    ./fix-cross-compilation.patch
  ] ++ lib.optionals (lib.versionOlder version "3.91") [
    # https://bugzilla.mozilla.org/show_bug.cgi?id=1836925
    # https://phabricator.services.mozilla.com/D180068
    ./remove-c25519-support.patch
  ];

  patchFlags = [ "-p0" ];

  postPatch = ''
    patchShebangs nss

    for f in nss/coreconf/config.gypi nss/build.sh nss/coreconf/config.gypi; do
      substituteInPlace "$f" --replace "/usr/bin/env" "${buildPackages.coreutils}/bin/env"
    done

    substituteInPlace nss/coreconf/config.gypi --replace "/usr/bin/grep" "${buildPackages.coreutils}/bin/env grep"
  '' + lib.optionalString stdenv.hostPlatform.isDarwin ''
    substituteInPlace nss/coreconf/Darwin.mk --replace '@executable_path/$(notdir $@)' "$out/lib/\$(notdir \$@)"
    substituteInPlace nss/coreconf/config.gypi --replace "'DYLIB_INSTALL_NAME_BASE': '@executable_path'" "'DYLIB_INSTALL_NAME_BASE': '$out/lib'"
  '';

  outputs = [ "out" "dev" "tools" ];

  preConfigure = "cd nss";

  buildPhase =
    let
      getArch = platform:
        if platform.isx86_64 then "x64"
        else if platform.isx86_32 then "ia32"
        else if platform.isAarch32 then "arm"
        else if platform.isAarch64 then "arm64"
        else if platform.isPower && platform.is64bit then
          (
            if platform.isLittleEndian then "ppc64le" else "ppc64"
          )
        else platform.parsed.cpu.name;
      # yes, this is correct. nixpkgs uses "host" for the platform the binary will run on whereas nss uses "host" for the platform that the build is running on
      target = getArch stdenv.hostPlatform;
      host = getArch stdenv.buildPlatform;
    in
    ''
      runHook preBuild

      sed -i 's|nss_dist_dir="$dist_dir"|nss_dist_dir="'$out'"|;s|nss_dist_obj_dir="$obj_dir"|nss_dist_obj_dir="'$out'"|' build.sh
      ./build.sh -v --opt \
        --with-nspr=${nspr.dev}/include:${nspr.out}/lib \
        --system-sqlite \
        --enable-legacy-db \
        --target ${target} \
        -Dhost_arch=${host} \
        -Duse_system_zlib=1 \
        --enable-libpkix \
        -j $NIX_BUILD_CORES \
        ${lib.optionalString enableFIPS "--enable-fips"} \
        ${lib.optionalString stdenv.isDarwin "--clang"} \
        ${lib.optionalString (stdenv.hostPlatform != stdenv.buildPlatform) "--disable-tests"}

      runHook postBuild
    '';

  env.NIX_CFLAGS_COMPILE = toString ([
    "-Wno-error"
    "-DNIX_NSS_LIBDIR=\"${placeholder "out"}/lib/\""
  ] ++ lib.optionals stdenv.hostPlatform.is64bit [
    "-DNSS_USE_64=1"
  ] ++ lib.optionals stdenv.hostPlatform.isILP32 [
    "-DNS_PTR_LE_32=1" # See RNG_RandomUpdate() in drdbg.c
  ]);

  installPhase = ''
    runHook preInstall

    rm -rf $out/private
    find $out -name "*.TOC" -delete
    mv $out/public $out/include

    ln -s lib $out/lib64

    # Upstream issue: https://bugzilla.mozilla.org/show_bug.cgi?id=530672
    # https://gitweb.gentoo.org/repo/gentoo.git/plain/dev-libs/nss/files/nss-3.32-gentoo-fixups.patch?id=af1acce6c6d2c3adb17689261dfe2c2b6771ab8a
    NSS_MAJOR_VERSION=`grep "NSS_VMAJOR" lib/nss/nss.h | awk '{print $3}'`
    NSS_MINOR_VERSION=`grep "NSS_VMINOR" lib/nss/nss.h | awk '{print $3}'`
    NSS_PATCH_VERSION=`grep "NSS_VPATCH" lib/nss/nss.h | awk '{print $3}'`
    PREFIX="$out"

    mkdir -p $out/lib/pkgconfig
    sed -e "s,%prefix%,$PREFIX," \
        -e "s,%exec_prefix%,$PREFIX," \
        -e "s,%libdir%,$PREFIX/lib64," \
        -e "s,%includedir%,$dev/include/nss," \
        -e "s,%NSS_VERSION%,$NSS_MAJOR_VERSION.$NSS_MINOR_VERSION.$NSS_PATCH_VERSION,g" \
        -e "s,%NSPR_VERSION%,4.16,g" \
        pkg/pkg-config/nss.pc.in > $out/lib/pkgconfig/nss.pc
    chmod 0644 $out/lib/pkgconfig/nss.pc

    sed -e "s,@prefix@,$PREFIX," \
        -e "s,@MOD_MAJOR_VERSION@,$NSS_MAJOR_VERSION," \
        -e "s,@MOD_MINOR_VERSION@,$NSS_MINOR_VERSION," \
        -e "s,@MOD_PATCH_VERSION@,$NSS_PATCH_VERSION," \
        pkg/pkg-config/nss-config.in > $out/bin/nss-config
    chmod 0755 $out/bin/nss-config
  '';

  postInstall = lib.optionalString useP11kit ''
    # Replace built-in trust with p11-kit connection
    ln -sf ${p11-kit}/lib/pkcs11/p11-kit-trust.so $out/lib/libnssckbi.so
  '';

  postFixup =
    let
      isCross = stdenv.hostPlatform != stdenv.buildPlatform;
      nss = if isCross then buildPackages.nss.tools else "$out";
    in
    (lib.optionalString enableFIPS (''
      for libname in freebl3 nssdbm3 softokn3
      do libfile="$out/lib/lib$libname${stdenv.hostPlatform.extensions.sharedLibrary}"'' +
    (if stdenv.isDarwin
    then ''
      DYLD_LIBRARY_PATH=$out/lib:${nspr.out}/lib \
    '' else ''
      LD_LIBRARY_PATH=$out/lib:${nspr.out}/lib \
    '') + ''
          ${nss}/bin/shlibsign -v -i "$libfile"
      done
    '')) +
    ''
      moveToOutput bin "$tools"
      moveToOutput bin/nss-config "$dev"
      moveToOutput lib/libcrmf.a "$dev" # needed by firefox, for example
      rm -f "$out"/lib/*.a

      runHook postInstall
    '';

  passthru.updateScript = ./update.sh;

<<<<<<< HEAD
  passthru.tests = {
    inherit (nixosTests) firefox firefox-esr-102;
=======
  passthru.tests = lib.optionalAttrs (lib.versionOlder version nss_latest.version) {
    inherit (nixosTests) firefox-esr-102;
  } // lib.optionalAttrs (lib.versionAtLeast version nss_latest.version) {
    inherit (nixosTests) firefox firefox-esr-115;
>>>>>>> c0ba7fbc
  };

  meta = with lib; {
    homepage = "https://developer.mozilla.org/en-US/docs/Mozilla/Projects/NSS";
    description = "A set of libraries for development of security-enabled client and server applications";
    changelog = "https://github.com/nss-dev/nss/blob/master/doc/rst/releases/nss_${underscoreVersion}.rst";
    maintainers = with maintainers; [ hexa ajs124 ];
    license = licenses.mpl20;
    platforms = platforms.all;
  };
}<|MERGE_RESOLUTION|>--- conflicted
+++ resolved
@@ -181,15 +181,10 @@
 
   passthru.updateScript = ./update.sh;
 
-<<<<<<< HEAD
-  passthru.tests = {
-    inherit (nixosTests) firefox firefox-esr-102;
-=======
   passthru.tests = lib.optionalAttrs (lib.versionOlder version nss_latest.version) {
     inherit (nixosTests) firefox-esr-102;
   } // lib.optionalAttrs (lib.versionAtLeast version nss_latest.version) {
     inherit (nixosTests) firefox firefox-esr-115;
->>>>>>> c0ba7fbc
   };
 
   meta = with lib; {
