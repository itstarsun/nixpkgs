{ stdenv, lib, fetchurl
, SDL, dwarf-fortress-unfuck
}:

let
  baseVersion = "44";
<<<<<<< HEAD
  patchVersion = "02";
=======
  patchVersion = "03";
>>>>>>> 9d4de1ea
  dfVersion = "0.${baseVersion}.${patchVersion}";
  libpath = lib.makeLibraryPath [ stdenv.cc.cc stdenv.glibc dwarf-fortress-unfuck SDL ];
  platform =
    if stdenv.system == "x86_64-linux" then "linux"
    else if stdenv.system == "i686-linux" then "linux32"
    else throw "Unsupported platform";
  sha256 =
<<<<<<< HEAD
    if stdenv.system == "x86_64-linux" then "1w2b6sxjxb5cvmv15fxmzfkxvby4kdcf4kj4w35687filyg0skah"
    else if stdenv.system == "i686-linux" then "1yqzkgyl1adwysqskc2v4wlp1nkgxc7w6m37nwllghgwfzaiqwnh"
=======
    if stdenv.system == "x86_64-linux" then "0bgrkwcdghwch96krqdwq8lcjwr6svw0xl53d2jysyszfy7nfl88"
    else if stdenv.system == "i686-linux" then "1mvnbkjvm68z2q7h81jrh70qy9458b1spv0m3nlc680fm19hpz40"
>>>>>>> 9d4de1ea
    else throw "Unsupported platform";

in

assert dwarf-fortress-unfuck.dfVersion == dfVersion;

stdenv.mkDerivation {
  name = "dwarf-fortress-original-${dfVersion}";

  src = fetchurl {
    url = "http://www.bay12games.com/dwarves/df_${baseVersion}_${patchVersion}_${platform}.tar.bz2";
    inherit sha256;
  };

  installPhase = ''
    mkdir -p $out
    cp -r * $out
    rm $out/libs/lib*

    # Store the original hash
    md5sum $out/libs/Dwarf_Fortress | awk '{ print $1 }' > $out/hash.md5.orig

    patchelf \
      --set-interpreter $(cat ${stdenv.cc}/nix-support/dynamic-linker) \
      --set-rpath "${libpath}" \
      $out/libs/Dwarf_Fortress

    # Store the new hash
    md5sum $out/libs/Dwarf_Fortress | awk '{ print $1 }' > $out/hash.md5
  '';

  passthru = { inherit baseVersion patchVersion dfVersion; };

  meta = with stdenv.lib; {
    description = "A single-player fantasy game with a randomly generated adventure world";
    homepage = http://www.bay12games.com/dwarves;
    license = licenses.unfreeRedistributable;
    platforms = platforms.linux;
    maintainers = with maintainers; [ a1russell robbinch roconnor the-kenny abbradar ];
  };
}<|MERGE_RESOLUTION|>--- conflicted
+++ resolved
@@ -4,11 +4,7 @@
 
 let
   baseVersion = "44";
-<<<<<<< HEAD
-  patchVersion = "02";
-=======
   patchVersion = "03";
->>>>>>> 9d4de1ea
   dfVersion = "0.${baseVersion}.${patchVersion}";
   libpath = lib.makeLibraryPath [ stdenv.cc.cc stdenv.glibc dwarf-fortress-unfuck SDL ];
   platform =
@@ -16,13 +12,8 @@
     else if stdenv.system == "i686-linux" then "linux32"
     else throw "Unsupported platform";
   sha256 =
-<<<<<<< HEAD
-    if stdenv.system == "x86_64-linux" then "1w2b6sxjxb5cvmv15fxmzfkxvby4kdcf4kj4w35687filyg0skah"
-    else if stdenv.system == "i686-linux" then "1yqzkgyl1adwysqskc2v4wlp1nkgxc7w6m37nwllghgwfzaiqwnh"
-=======
     if stdenv.system == "x86_64-linux" then "0bgrkwcdghwch96krqdwq8lcjwr6svw0xl53d2jysyszfy7nfl88"
     else if stdenv.system == "i686-linux" then "1mvnbkjvm68z2q7h81jrh70qy9458b1spv0m3nlc680fm19hpz40"
->>>>>>> 9d4de1ea
     else throw "Unsupported platform";
 
 in
