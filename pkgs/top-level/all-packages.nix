--- conflicted
+++ resolved
@@ -9234,15 +9234,9 @@
     config = config.pcmciaUtils.config or null;
   };
 
-<<<<<<< HEAD
+  perf-tools = callPackage ../os-specific/linux/perf-tools { };
+
   plymouth = callPackage ../os-specific/linux/plymouth { };
-=======
-  perf-tools = callPackage ../os-specific/linux/perf-tools { };
-
-  plymouth = callPackage ../os-specific/linux/plymouth {
-    automake = automake113x;
-  };
->>>>>>> c812ded1
 
   pmount = callPackage ../os-specific/linux/pmount { };
 
