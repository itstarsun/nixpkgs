{ stdenv, autoreconfHook, fetchgit, bison, flex, bluez, pkgconfig, gtk }:

stdenv.mkDerivation rec {
<<<<<<< HEAD
  name = "cwiid-2010-02-21-git";

  src = fetchgit {
    url = https://github.com/abstrakraft/cwiid;
    sha256 = "6f5355d036dab017da713c49d3042011fa24fb732ed0d5ee338ab6f5ff400f06";
    rev = "fadf11e89b579bcc0336a0692ac15c93785f3f82";
  };

  hardeningDisable = [ "format" ];

  configureFlags = "--without-python";

  prePatch = ''
    sed -i -e '/$(LDCONFIG)/d' common/include/lib.mak.in
  '';

  buildInputs = [ autoreconfHook bison flex bluez pkgconfig gtk ];

  postInstall = ''
    # Some programs (for example, cabal-install) have problems with the double 0
    sed -i -e "s/0.6.00/0.6.0/" $out/lib/pkgconfig/cwiid.pc
  '';

  meta = {
    description = "Linux Nintendo Wiimote interface";
    homepage = http://cwiid.org;
    license = stdenv.lib.licenses.gpl2Plus;
    maintainers = [ stdenv.lib.maintainers.bennofs ];
    platforms = stdenv.lib.platforms.linux;
  };
=======
    name = "cwiid-2010-02-21-git";
    src = fetchgit {
        url = https://github.com/abstrakraft/cwiid;
        sha256 = "0qdb0x757k76nfj32xc2nrrdqd9jlwgg63vfn02l2iznnzahxp0h";
        rev = "fadf11e89b579bcc0336a0692ac15c93785f3f82";
    };
    configureFlags = "--without-python";
    prePatch = ''
        sed -i -e '/$(LDCONFIG)/d' common/include/lib.mak.in
    '';
    buildInputs = [ autoreconfHook bison flex bluez pkgconfig gtk ];
    postInstall = ''
        # Some programs (for example, cabal-install) have problems with the double 0
        sed -i -e "s/0.6.00/0.6.0/" $out/lib/pkgconfig/cwiid.pc
    '';
    meta = {
        description = "Linux Nintendo Wiimote interface";
        homepage = http://cwiid.org;
        license = stdenv.lib.licenses.gpl2Plus;
        maintainers = [ stdenv.lib.maintainers.bennofs ];
        platforms = stdenv.lib.platforms.linux; 
    };   
>>>>>>> 656c48f1
}<|MERGE_RESOLUTION|>--- conflicted
+++ resolved
@@ -1,13 +1,12 @@
 { stdenv, autoreconfHook, fetchgit, bison, flex, bluez, pkgconfig, gtk }:
 
 stdenv.mkDerivation rec {
-<<<<<<< HEAD
   name = "cwiid-2010-02-21-git";
 
   src = fetchgit {
-    url = https://github.com/abstrakraft/cwiid;
-    sha256 = "6f5355d036dab017da713c49d3042011fa24fb732ed0d5ee338ab6f5ff400f06";
-    rev = "fadf11e89b579bcc0336a0692ac15c93785f3f82";
+      url = https://github.com/abstrakraft/cwiid;
+      sha256 = "0qdb0x757k76nfj32xc2nrrdqd9jlwgg63vfn02l2iznnzahxp0h";
+      rev = "fadf11e89b579bcc0336a0692ac15c93785f3f82";
   };
 
   hardeningDisable = [ "format" ];
@@ -32,28 +31,4 @@
     maintainers = [ stdenv.lib.maintainers.bennofs ];
     platforms = stdenv.lib.platforms.linux;
   };
-=======
-    name = "cwiid-2010-02-21-git";
-    src = fetchgit {
-        url = https://github.com/abstrakraft/cwiid;
-        sha256 = "0qdb0x757k76nfj32xc2nrrdqd9jlwgg63vfn02l2iznnzahxp0h";
-        rev = "fadf11e89b579bcc0336a0692ac15c93785f3f82";
-    };
-    configureFlags = "--without-python";
-    prePatch = ''
-        sed -i -e '/$(LDCONFIG)/d' common/include/lib.mak.in
-    '';
-    buildInputs = [ autoreconfHook bison flex bluez pkgconfig gtk ];
-    postInstall = ''
-        # Some programs (for example, cabal-install) have problems with the double 0
-        sed -i -e "s/0.6.00/0.6.0/" $out/lib/pkgconfig/cwiid.pc
-    '';
-    meta = {
-        description = "Linux Nintendo Wiimote interface";
-        homepage = http://cwiid.org;
-        license = stdenv.lib.licenses.gpl2Plus;
-        maintainers = [ stdenv.lib.maintainers.bennofs ];
-        platforms = stdenv.lib.platforms.linux; 
-    };   
->>>>>>> 656c48f1
 }