{ bdbSupport ? false # build support for Berkeley DB repositories
, httpServer ? false # build Apache DAV module
, httpSupport ? false # client must support http
, pythonBindings ? false
, perlBindings ? false
, javahlBindings ? false
, saslSupport ? false
, stdenv, fetchurl, apr, aprutil, zlib, sqlite, openssl, lz4, utf8proc
, apacheHttpd ? null, expat, swig ? null, jdk ? null, python ? null, perl ? null
, sasl ? null, serf ? null
}:

assert bdbSupport -> aprutil.bdbSupport;
assert httpServer -> apacheHttpd != null;
assert pythonBindings -> swig != null && python != null;
assert javahlBindings -> jdk != null && perl != null;

let

  common = { version, sha256, extraBuildInputs ? [ ] }: stdenv.mkDerivation (rec {
    inherit version;
    name = "subversion-${version}";

    src = fetchurl {
      url = "mirror://apache/subversion/${name}.tar.bz2";
      inherit sha256;
    };

    # Can't do separate $lib and $bin, as libs reference bins
    outputs = [ "out" "dev" "man" ];

    buildInputs = [ zlib apr aprutil sqlite openssl ]
      ++ extraBuildInputs
      ++ stdenv.lib.optional httpSupport serf
      ++ stdenv.lib.optional pythonBindings python
      ++ stdenv.lib.optional perlBindings perl
      ++ stdenv.lib.optional saslSupport sasl;

    patches = [ ./apr-1.patch ];

    # SVN build seems broken on gcc5:
    # https://gcc.gnu.org/gcc-5/porting_to.html
    CPPFLAGS = "-P";

    configureFlags = ''
      ${if bdbSupport then "--with-berkeley-db" else "--without-berkeley-db"}
      ${if httpServer then "--with-apxs=${apacheHttpd.dev}/bin/apxs" else "--without-apxs"}
      ${if pythonBindings || perlBindings then "--with-swig=${swig}" else "--without-swig"}
      ${if javahlBindings then "--enable-javahl --with-jdk=${jdk}" else ""}
      --disable-keychain
      ${if saslSupport then "--with-sasl=${sasl}" else "--without-sasl"}
      ${if httpSupport then "--with-serf=${serf}" else "--without-serf"}
      --with-zlib=${zlib.dev}
      --with-sqlite=${sqlite.dev}
    '';

    preBuild = ''
      makeFlagsArray=(APACHE_LIBEXECDIR=$out/modules)
    '';

    postInstall = ''
      if test -n "$pythonBindings"; then
          make swig-py swig_pydir=$(toPythonPath $out)/libsvn swig_pydir_extra=$(toPythonPath $out)/svn
          make install-swig-py swig_pydir=$(toPythonPath $out)/libsvn swig_pydir_extra=$(toPythonPath $out)/svn
      fi

      if test -n "$perlBindings"; then
          make swig-pl-lib
          make install-swig-pl-lib
          cd subversion/bindings/swig/perl/native
          perl Makefile.PL PREFIX=$out
          make install
          cd -
      fi

      mkdir -p $out/share/bash-completion/completions
      cp tools/client-side/bash_completion $out/share/bash-completion/completions/subversion

      for f in $out/lib/*.la $out/lib/python*/site-packages/*/*.la; do
        substituteInPlace $f \
          --replace "${expat.dev}/lib" "${expat.out}/lib" \
          --replace "${zlib.dev}/lib" "${zlib.out}/lib" \
          --replace "${sqlite.dev}/lib" "${sqlite.out}/lib" \
          --replace "${openssl.dev}/lib" "${openssl.out}/lib"
      done
    '';

    inherit perlBindings pythonBindings;

    enableParallelBuilding = true;

    doCheck = false; # fails 10 out of ~2300 tests

    meta = with stdenv.lib; {
      description = "A version control system intended to be a compelling replacement for CVS in the open source community";
      license = licenses.asl20;
      homepage = http://subversion.apache.org/;
<<<<<<< HEAD
      maintainers = with stdenv.lib.maintainers; [ eelco lovek323 ];
      platforms = stdenv.lib.platforms.linux ++ stdenv.lib.platforms.darwin;
      license = stdenv.lib.licenses.asl20;
=======
      maintainers = with maintainers; [ eelco lovek323 ];
      platforms = platforms.linux ++ platforms.darwin;
>>>>>>> 1d4de0d5
    };

  } // stdenv.lib.optionalAttrs stdenv.isDarwin {
    CXX = "clang++";
    CC = "clang";
    CPP = "clang -E";
    CXXCPP = "clang++ -E";
  });

in {
  subversion18 = common {
    version = "1.8.19";
    sha256 = "1gp6426gkdza6ni2whgifjcmjb4nq34ljy07yxkrhlarvfq6ks2n";
  };

  subversion19 = common {
    version = "1.9.7";
    sha256 = "08qn94zaqcclam2spb4h742lvhxw8w5bnrlya0fm0bp17hriicf3";
  };

  subversion_1_10 = common {
    version = "1.10.2";
    sha256 = "127dysfc31q4dhbbxaznh9kqixy9jd44kgwji2gdwj6rb2lf6dav";
    extraBuildInputs = [ lz4 utf8proc ];
  };
}<|MERGE_RESOLUTION|>--- conflicted
+++ resolved
@@ -95,14 +95,8 @@
       description = "A version control system intended to be a compelling replacement for CVS in the open source community";
       license = licenses.asl20;
       homepage = http://subversion.apache.org/;
-<<<<<<< HEAD
-      maintainers = with stdenv.lib.maintainers; [ eelco lovek323 ];
-      platforms = stdenv.lib.platforms.linux ++ stdenv.lib.platforms.darwin;
-      license = stdenv.lib.licenses.asl20;
-=======
       maintainers = with maintainers; [ eelco lovek323 ];
       platforms = platforms.linux ++ platforms.darwin;
->>>>>>> 1d4de0d5
     };
 
   } // stdenv.lib.optionalAttrs stdenv.isDarwin {
